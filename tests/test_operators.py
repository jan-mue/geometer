import numpy as np
from geometer import *


def test_is_collinear():
    p1 = Point(1, 0)
    p2 = Point(2, 0)
    p3 = Point(3, 0)
    l = Line(p1, p2)
    assert l.contains(p3)
    assert is_collinear(p1, p2, p3)

    p1 = PointCollection([(1, 0), (1, 1)], homogenize=True)
    p2 = PointCollection([(2, 0), (2, 1)], homogenize=True)
    p3 = PointCollection([(3, 0), (3, 1)], homogenize=True)
    p4 = PointCollection([(4, 0), (4, 1)], homogenize=True)

    assert all(is_collinear(p1, p2, p3, p4))


def test_dist():
    p = Point(0, 0)
    q = Point(1, 0)
    assert np.isclose(dist(p, q), 1)

    p1 = Point(1j, 0, 0, 2j)
    p2 = Point(0, 2j, 0, 0)
    assert np.isclose(dist(p1, p2), 3)

    p1 = Point(1, 0, 0)
    p2 = Point([1, 0, 0, 0])
    assert dist(p1, p2) == dist(p2, p1) == np.inf

    p1 = Point(0, 0, 0)
    p2 = Point(1, 0, 0)
    assert np.isclose(dist(p1, p2), 1)

    e = Plane(1, 0, 0, 0)
    assert np.isclose(dist(e, p2), 1)

    l = Line(p2, Point(1, 1, 0))
    assert np.isclose(dist(l, e), 1)
    assert np.isclose(dist(l, p1), 1)

    p = PointCollection([(1, 0, 1), (1, 1, 0)], homogenize=True)
    e = PlaneCollection([(0, 0, 1, 0), (1, 0, 0, 0)])
    assert np.allclose(dist(e, p), 1)


def test_angle():
    a = Point(0, 0)
    b = Point(1, 1)
    c = Point(1, 0)

    assert np.isclose(angle(a, b, c), np.pi / 4)
    assert np.isclose(angle(a, c, b), -np.pi / 4)

    e1 = Plane(1, 0, 0, 0)
    e2 = Plane(0, 0, 1, 0)

    assert np.isclose(abs(angle(e1, e2)), np.pi / 2)

    p1 = Point(0, 0, 0)
    p2 = Point(0, 1, 0)
    p3 = Point(1, 0, 0)
    l = Line(p1, p2)
    m = Line(p1, p3)

    assert np.isclose(abs(angle(l, m)), np.pi / 2)
    assert np.isclose(abs(angle(p1, p2, p3)), np.pi / 2)

    p1 = PointCollection([(0, 0), (0, 0)], homogenize=True)
    p2 = PointCollection([(1, 1), (0, 1)], homogenize=True)
    p3 = PointCollection([(1, 0), (1, 1)], homogenize=True)

    assert np.allclose(angle(p1, p2, p3), np.pi / 4)

    e1 = PlaneCollection([(0, 0, 1, 0), (1, 0, 0, 0)])
    e2 = PlaneCollection([(1, 1, 1, 0), (0, 1, 0, 0)])

    assert np.allclose(angle(e1, e2), [np.pi / 4, np.pi / 2])


def test_angle_bisectors():
    a = Point(0, 0)
    b = Point(1, 1)
    c = Point(1, 0)
    l = Line(a, b)
    m = Line(a, c)
    q, r = angle_bisectors(l, m)
    assert is_perpendicular(q, r)
    assert np.isclose(angle(l, q), angle(q, m))

    p1 = Point(0, 0, 0)
    p2 = Point(0, 1, 0)
    p3 = Point(1, 0, 0)
    l = Line(p1, p2)
    m = Line(p1, p3)
    q, r = angle_bisectors(l, m)
    assert is_perpendicular(q, r)
    assert np.isclose(angle(l, q), angle(q, m))

    p1 = PointCollection([(0, 0), (0, 0)], homogenize=True)
    p2 = PointCollection([(1, 1), (0, 1)], homogenize=True)
    p3 = PointCollection([(1, 0), (1, 1)], homogenize=True)
    l = LineCollection(p1, p2)
    m = LineCollection(p1, p3)
    q, r = angle_bisectors(l, m)
    assert is_perpendicular(q, r)
    assert np.allclose(angle(l, q), angle(q, m))


def test_is_cocircular():
    p = Point(0, 1)
    t = rotation(np.pi / 3)
<<<<<<< HEAD

    assert is_cocircular(p, t * p, t * t * p, t * t * t * p)

    p = PointCollection([(0, 1), (1, 0)], homogenize=True)
    t = rotation(np.pi / 3)
=======
>>>>>>> e1154a06

    assert is_cocircular(p, t * p, t * t * p, t * t * t * p)


def test_is_coplanar():
    p1 = Point(1, 1, 0)
    p2 = Point(2, 1, 0)
    p3 = Point(3, 4, 0)
    p4 = Point(0, 2, 0)

    assert is_coplanar(p1, p2, p3, p4)

    p1 = PointCollection([(1, 0), (1, 1)], homogenize=True)
    p2 = PointCollection([(2, 0), (2, 1)], homogenize=True)
    p3 = PointCollection([(3, 0), (3, 1)], homogenize=True)
    p4 = PointCollection([(4, 0), (4, 1)], homogenize=True)

    assert all(is_coplanar(p1, p2, p3, p4))


def test_is_perpendicular():
    l = Line(0, 1, 0)
    m = Line(1, 0, 0)
    assert is_perpendicular(l, m)

    p1 = Point(0, 0, 0)
    p2 = Point(0, 1, 0)
    p3 = Point(1, 0, 0)
    l = Line(p1, p2)
    m = Line(p1, p3)
    assert is_perpendicular(l, m)

    e1 = Plane(p1, p2, p3)
    e2 = Plane(p1, p2, Point(0, 0, 1))
    assert is_perpendicular(e1, e2)

    e1 = PlaneCollection([(0, 0, 1, 0), (1, 0, 0, 0)])
    e2 = PlaneCollection([(0, 1, 0, 0), (0, 0, 1, 0)])
    assert all(is_perpendicular(e1, e2))


def test_pappos():
    a1 = Point(0, 1)
    b1 = Point(1, 2)
    c1 = Point(2, 3)

    a2 = Point(0, 0)
    b2 = Point(1, 0)
    c2 = Point(2, 0)

    p = a1.join(b2).meet(b1.join(a2))
    q = b1.join(c2).meet(c1.join(b2))
    r = c1.join(a2).meet(a1.join(c2))

    assert is_collinear(p, q, r)


def test_cp1():
    p = Point(1 + 0j)
    q = Point(0 + 1j)
    m = Transformation([[np.e ** (np.pi / 2 * 1j), 0], [0, 1]])
    assert m * p == q
    c = crossratio(p, q, m * q, m * m * q)
    assert np.isclose(np.real(c), c)


def test_harmonic_set():
    a = Point(0, 0)
    b = Point(1, 1)
    c = Point(3, 3)
    d = harmonic_set(a, b, c)
    assert np.isclose(crossratio(a, b, c, d), -1)

    a = Point(0, 0, 0)
    b = Point(1, 1, 0)
    c = Point(3, 3, 0)
    d = harmonic_set(a, b, c)
    assert np.isclose(crossratio(a, b, c, d), -1)

    p1 = PointCollection([(0, 0), (1, 1)], homogenize=True)
    p2 = PointCollection([(1, 1), (2, 1)], homogenize=True)
    p3 = PointCollection([(3, 3), (3, 1)], homogenize=True)
    p4 = harmonic_set(p1, p2, p3)
    assert np.allclose(crossratio(p1, p2, p3, p4), -1)<|MERGE_RESOLUTION|>--- conflicted
+++ resolved
@@ -113,14 +113,11 @@
 def test_is_cocircular():
     p = Point(0, 1)
     t = rotation(np.pi / 3)
-<<<<<<< HEAD
 
     assert is_cocircular(p, t * p, t * t * p, t * t * t * p)
 
     p = PointCollection([(0, 1), (1, 0)], homogenize=True)
     t = rotation(np.pi / 3)
-=======
->>>>>>> e1154a06
 
     assert is_cocircular(p, t * p, t * t * p, t * t * t * p)
 
