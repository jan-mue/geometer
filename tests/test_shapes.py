--- conflicted
+++ resolved
@@ -1,9 +1,5 @@
 import numpy as np
-<<<<<<< HEAD
 from geometer import Point, Segment, Rectangle, Simplex, Triangle, Cuboid, Line, RegularPolygon, Polygon, SegmentCollection, PointCollection, dist, rotation, translation
-=======
-from geometer import Point, Segment, Rectangle, Simplex, Triangle, Cuboid, Line, RegularPolygon, Polygon, dist, rotation, translation
->>>>>>> 1194aeba
 
 
 class TestSegment:
@@ -54,13 +50,8 @@
 
         assert s == Segment(q, p)
         assert s == s
-<<<<<<< HEAD
         assert s == Segment([(0, 0), (2, 1)], homogenize=True)
         assert s != Segment([(0, 0), (1, 2)], homogenize=True)
-=======
-        assert s == Segment([(0, 0, 1), (2, 1, 1)])
-        assert s != Segment([(0, 0, 1), (1, 2, 1)])
->>>>>>> 1194aeba
 
     def test_intersect(self):
         a = Point(0, 0)
@@ -92,7 +83,6 @@
         assert r*s == Segment(p, Point(-2, 2))
         assert r.apply(s)._line == r.apply(s._line)
 
-<<<<<<< HEAD
     def test_getitem(self):
         p = Point(0, 0)
         q = Point(2, 2)
@@ -101,8 +91,6 @@
         assert s[0] == p
         assert s[1] == q
 
-=======
->>>>>>> 1194aeba
 
 class TestPolygon:
 
@@ -162,10 +150,8 @@
 
         assert p.contains(Point(0.5, 1, 1))
         assert not p.contains(Point(0.5, 1, 0))
-<<<<<<< HEAD
         assert np.all(p.contains(PointCollection([Point(0.5, 1, 1), Point(1.5, 1, 1)])))
         assert np.all(p.contains(PointCollection([a, c, d])))
-=======
 
         a = Point([1, 1, 2, 0])
         b = Point([-1, 1, 2, 0])
@@ -179,7 +165,6 @@
         assert p.contains(d)
         assert p.contains(Point([0, 0, 1, 0]))
         assert not p.contains(Point([1, 1, 1, 0]))
->>>>>>> 1194aeba
 
     def test_transformation(self):
         a = Point(0, 0)
@@ -227,7 +212,6 @@
 
         assert r.centroid == Point(1, 1, 1)
 
-<<<<<<< HEAD
     def test_getitem(self):
         a = Point(0, 0, 1)
         b = Point(2, 0, 1)
@@ -240,8 +224,6 @@
         assert r[2] == c
         assert r[3] == d
 
-=======
->>>>>>> 1194aeba
 
 class TestTriangle:
 
@@ -251,15 +233,8 @@
         c = Point(2, 1)
         t = Triangle(a, b, c)
 
-<<<<<<< HEAD
         assert t.contains(Point(1, 1))
         assert all(t.contains(PointCollection([a, b, c])))
-=======
-        assert t.contains(a)
-        assert t.contains(b)
-        assert t.contains(c)
-        assert t.contains(Point(1, 1))
->>>>>>> 1194aeba
         assert not t.contains(Point(-1, 1))
         assert not t.contains(Point([1, 1, 0]))
 
@@ -389,7 +364,6 @@
         p = Point(1, 2, 3)
 
         assert cube + p == Cuboid(a+p, b+p, c+p, d+p)
-<<<<<<< HEAD
         assert cube - p == Cuboid(a-p, b-p, c-p, d-p)
 
     def test_getitem(self):
@@ -422,7 +396,4 @@
         assert all(s.contains(q))
         assert all(s.contains(0.5 * (p + q)))
         assert not any(s.contains(p - q))
-        assert not any(s.contains(Point([2, 1, 0])))
-=======
-        assert cube - p == Cuboid(a-p, b-p, c-p, d-p)
->>>>>>> 1194aeba
+        assert not any(s.contains(Point([2, 1, 0])))