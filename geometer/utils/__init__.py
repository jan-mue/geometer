--- conflicted
+++ resolved
@@ -1,21 +1,19 @@
-<<<<<<< HEAD
 from .math import null_space, hat_matrix, is_multiple, orth, adjugate, det, inv
 from .indexing import posify_index, normalize_index, sanitize_index
-=======
-from .math import null_space, hat_matrix, is_multiple, orth, adjugate, det
-from .polynomial import np_array_to_poly, poly_to_np_array, polyval
->>>>>>> 1194aeba
 
 
 def distinct(iterable):
     """A simple generator that returns only the distinct elements of another iterable.
+
     Parameters
     ----------
     iterable
         The iterable to filter.
+
     Yields
     ------
         The distinct elements of the iterable.
+
     """
     seen = []
     for x in iterable:
