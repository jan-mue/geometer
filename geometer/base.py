from __future__ import annotations

from abc import ABC
from collections.abc import Iterable, Iterator, Sequence, Sized
from itertools import permutations
from typing import TYPE_CHECKING, Any, Callable, ClassVar, Generic, Literal, TypeVar

import numpy as np
import numpy.typing as npt
from typing_extensions import overload, override

from geometer.exceptions import IncompatibleShapeError, TensorComputationError
from geometer.utils import (
    is_multiple,
    is_numerical_dtype,
    is_numerical_scalar,
    normalize_index,
    posify_index,
    sanitize_index,
)
from geometer.utils.ops_dispatch import maybe_dispatch_ufunc_to_dunder_op

if TYPE_CHECKING:
    from typing_extensions import Self, Unpack

    from geometer.transformation import Transformation, TransformationTensor
    from geometer.utils.typing import NDArrayParameters, NumericalDType, Shape, TensorIndex

EQ_TOL_REL = 1e-15
EQ_TOL_ABS = 1e-8


class Tensor:
    """Wrapper class around a numpy array that keeps track of covariant and contravariant indices.

    Covariant indices are the lower indices (subscripts) and contravariant indices are the upper indices (superscripts)
    of a tensor.

    Args:
        *args: A single iterable, numpy array, tensor or multiple coordinate numbers, arrays, tensors.
        covariant: If False, all indices are contravariant. If a list of indices is supplied, the specified
            indices of the array will be covariant indices and all others contravariant indices.
            By default, all indices are covariant. If the first argument is a tensor then its indices are copied.
        tensor_rank: If the Tensor object contains multiple tensors, this parameter specifies the rank of the tensors
            contained in it. By default, only a single tensor is contained in a Tensor object.
        **kwargs: Additional keyword arguments for the constructor of the numpy array as defined in `numpy.array`.

    Attributes:
        array: The underlying numpy array.

    References:
      - `Ricci calculus, Upper and lower indices, Wikipedia <https://en.wikipedia.org/wiki/
        Ricci_calculus#Upper_and_lower_indices>`_

    """

    array: npt.NDArray[NumericalDType]
    _covariant_indices: set[int]
    _contravariant_indices: set[int]

    def __init__(
        self,
        *args: Tensor | npt.ArrayLike,
        covariant: bool | Iterable[int] = True,
        tensor_rank: int | None = None,
        **kwargs: Unpack[NDArrayParameters],
    ) -> None:
        if len(args) == 0:
            raise TypeError("At least one argument is required.")

        if len(args) == 1:
            if isinstance(args[0], Tensor):
                self.array = np.array(args[0].array, **kwargs)  # type: ignore[call-overload]
                self._covariant_indices = args[0]._covariant_indices
                self._contravariant_indices = args[0]._contravariant_indices
                return
            else:
                self.array = np.array(args[0], **kwargs)  # type: ignore[call-overload]
        else:
            self.array = np.array(args, **kwargs)  # type: ignore[call-overload]

        if tensor_rank is None:
            tensor_rank = self.rank
        elif tensor_rank < 0:
            tensor_rank += self.shape[-1]

        if self.rank < tensor_rank:
            raise ValueError("tensor_rank must be smaller than or equal to the number of array dimensions.")

        n_free_indices = self.rank - tensor_rank
        if covariant is True:
            self._covariant_indices = set(range(n_free_indices, self.rank))
        elif covariant is False:
            self._covariant_indices = set()
        else:
            self._covariant_indices = set()
            for idx in covariant:
                if not -tensor_rank <= idx < tensor_rank:
                    raise IndexError(f"Index {idx} out of range [{-tensor_rank}, {tensor_rank})")
                idx = sanitize_index(idx)  # type: ignore[no-untyped-call]
                idx = posify_index(tensor_rank, idx)  # type: ignore[no-untyped-call]
                self._covariant_indices.add(n_free_indices + idx)

        free_indices = set(range(n_free_indices))
        self._contravariant_indices = set(range(self.rank)) - self._covariant_indices - free_indices

        self._validate_tensor()

    def _validate_tensor(self) -> None:
        if not is_numerical_dtype(self.dtype):
            raise TypeError(f"The dtype of a Tensor must be a numeric dtype, not {self.dtype.name}")

    @overload
    def __apply__(self, transformation: Transformation) -> Self: ...

    @overload
    def __apply__(self, transformation: TransformationTensor) -> Self | BoundTensor | TensorCollection[Tensor]: ...

    def __apply__(self, transformation: TransformationTensor) -> Self | BoundTensor | TensorCollection[Tensor]:
        ts = self.tensor_shape
        edges: list[tuple[Tensor, Tensor]] = [(self, transformation.copy()) for _ in range(ts[0])]
        if ts[1] > 0:
            inv = transformation.inverse()
            edges.extend((inv.copy(), self) for _ in range(ts[1]))
        diagram = TensorDiagram(*edges)
        result_tensor = diagram.calculate()
        if (
            result_tensor.shape != self.shape
            or result_tensor._covariant_indices != self._covariant_indices
            or result_tensor._contravariant_indices != self._contravariant_indices
        ):
            return result_tensor
        result = self.copy()
        result.array = result_tensor.array
        return result

    @property
    def shape(self) -> Shape:
        """The shape of the underlying numpy array, same as ``self.array.shape``."""
        return self.array.shape

    @property
    def dtype(self) -> np.dtype[NumericalDType]:
        """The dtype of the underlying numpy array, same as ``self.array.dtype``."""
        return self.array.dtype

    @property
    def free_indices(self) -> int:
        """Number of free indices, i.e. indices that are not covariant and not contravariant."""
        cov, con = self.tensor_shape
        return self.rank - (cov + con)

    @property
    def tensor_shape(self) -> tuple[int, int]:
        """The shape or type of the tensor.

        The first number is the number of covariant indices, the second the number of contravariant indices.

        """
        return len(self._covariant_indices), len(self._contravariant_indices)

    @property
    def rank(self) -> int:
        """The rank of the Tensor, same as ``self.array.ndim``."""
        return self.array.ndim

    def tensor_product(self, other: Tensor) -> Tensor:
        """Return a new tensor that is the tensor product of this and the other tensor.

        This method will also reorder the indices of the resulting tensor, to ensure that covariant indices are in
        front of the contravariant indices.

        Args:
            other: The other tensor.

        Returns:
            The tensor product.

        """
        if self.free_indices > 0 or other.free_indices > 0:
            raise NotImplementedError("tensor_product is only implemented for tensors without free indices")
        offset = self.rank
        covariant = list(self._covariant_indices) + [offset + i for i in other._covariant_indices]
        contravariant = list(self._contravariant_indices) + [offset + i for i in other._contravariant_indices]

        result = np.tensordot(self.array, other.array, 0)  # type: ignore[arg-type]
        result = np.transpose(result, axes=covariant + contravariant)
        return Tensor(result, covariant=range(len(covariant)), copy=None)

    def transpose(self, perm: Iterable[int] | None = None) -> Tensor:
        """Permute the indices of the tensor. Free indices are not permuted.

        Args:
            perm: A list of permuted indices or a shorter list representing a permutation in cycle notation.
                By default, the indices are reversed.

        Returns:
            The tensor with permuted indices.

        """
        if perm is None:
            perm = list(range(self.free_indices)) + list(reversed(range(self.free_indices, self.rank)))
        else:
            perm = list(perm)

        # TODO: check that free indices are not permuted

        if len(perm) < self.rank:
            a = list(range(self.rank))
            for ind in range(len(perm)):
                i, j = perm[ind], perm[(ind + 1) % len(perm)]
                a[i] = j
            perm = a

        covariant_indices = []
        contravariant_indices = []
        for i, j in enumerate(perm):
            if j in self._covariant_indices:
                covariant_indices.append(i)
            elif j in self._contravariant_indices:
                contravariant_indices.append(i)

        result = Tensor(self.array.transpose(perm), copy=None)
        result._covariant_indices = set(covariant_indices)
        result._contravariant_indices = set(contravariant_indices)

        return result

    @property
    def T(self) -> Tensor:
        """The transposed tensor, same as ``self.transpose()``."""
        return self.transpose()

    def copy(self) -> Self:
        cls = self.__class__
        result = cls.__new__(cls)
        result.__dict__.update(self.__dict__)
        return result

    def is_zero(self, tol: float = EQ_TOL_ABS) -> npt.NDArray[np.bool_]:
        """Test whether the tensor is zero with respect to covariant and contravariant indices.

        Args:
            tol: The accepted tolerance.

        Returns:
            True if the tensor is zero. If there are more indices than the covariant and contravariant indices,
            a boolean array is returned.

        """
        axes = tuple(self._covariant_indices) + tuple(self._contravariant_indices)
        return np.all(np.isclose(self.array, 0, atol=tol), axis=axes)

    @override
    def __repr__(self) -> str:
        return f"{self.__class__.__name__}({self.array.tolist()})"

    def _get_index_mapping(self, index: TensorIndex) -> list[int | None]:
        normalized_index = normalize_index(index, self.shape)  # type: ignore[no-untyped-call]
        advanced_indices = []
        index_mapping: list[int | None] = list(range(self.rank))
        i = 0
        for ind in normalized_index:
            # axis with integer index will be removed
            if isinstance(ind, int):
                index_mapping.pop(i)
                continue

            # new axis inserted by None index
            if ind is None:
                index_mapping.insert(i, None)

            # advanced indexing
            elif isinstance(ind, np.ndarray):
                advanced_indices.append(i)

            i += 1

        if len(advanced_indices) == 0:
            return index_mapping

        b = np.broadcast(*[normalized_index[i] for i in advanced_indices])
        a0, a1 = advanced_indices[0], advanced_indices[-1]

        if advanced_indices != list(range(a0, a1 + 1)):
            # create advanced indices in front
            for i in advanced_indices:
                index_mapping.remove(i)
            new_indices: list[int | None] = [None] * b.ndim
            return new_indices + index_mapping
        else:
            # replace indices with broadcast shape
            return index_mapping[:a0] + [None] * b.ndim + index_mapping[a1 + 1 :]

    def __getitem__(self, index: TensorIndex) -> Tensor | np.generic:
        result = self.array[index]

        if isinstance(result, np.generic):
            return result

        covariant_indices = []
        contravariant_indices = []

        index_mapping = self._get_index_mapping(index)

        for new_axis, old_axis in enumerate(index_mapping):
            if old_axis in self._covariant_indices:
                covariant_indices.append(new_axis)
            elif old_axis in self._contravariant_indices:
                contravariant_indices.append(new_axis)

<<<<<<< HEAD
        covariant_indices_set = set(covariant_indices)
        contravariant_indices_set = set(contravariant_indices)

        result_tensor: Self | Tensor
        if (
            self._covariant_indices == covariant_indices_set
            and self._contravariant_indices == contravariant_indices_set
        ):
            result_tensor = self.copy()
            result_tensor.array = result
            result_tensor._validate_tensor()
            return result_tensor

        result_tensor = Tensor(result, copy=False)
        result_tensor._covariant_indices = covariant_indices_set
        result_tensor._contravariant_indices = contravariant_indices_set
=======
        result_tensor = Tensor(result, copy=None)
        result_tensor._covariant_indices = set(covariant_indices)
        result_tensor._contravariant_indices = set(contravariant_indices)
>>>>>>> 5f35383f

        return result_tensor

    def __setitem__(self, key: TensorIndex, value: Tensor | npt.ArrayLike) -> None:
        if isinstance(value, Tensor):
            value = value.array
        self.array[key] = value

    def __copy__(self) -> Self:
        return self.copy()

    def __mul__(self, other: Tensor | npt.ArrayLike) -> Tensor:
        if is_numerical_scalar(other):
            return Tensor(self.array * other, covariant=self._covariant_indices, copy=None)  # type: ignore[operator]
        if not isinstance(other, Tensor):
            other = Tensor(other, copy=None)
        return TensorDiagram((other, self)).calculate()

    def __rmul__(self, other: Tensor | npt.ArrayLike) -> Tensor:
        if is_numerical_scalar(other):
            return self * other  # type: ignore[operator]
        if not isinstance(other, Tensor):
            other = Tensor(other, copy=None)
        return TensorDiagram((self, other)).calculate()

    def __pow__(self, power: int, modulo: int | None = None) -> Tensor:
        if modulo is not None or not isinstance(power, int) or power < 1:
            return NotImplemented

        if power == 1:
            return self.copy()

        d = TensorDiagram()
        prev = self
        for _ in range(power - 1):
            cur = prev.copy()
            d.add_edge(cur, prev)
            prev = cur

        return d.calculate()

    def __truediv__(self, other: Tensor | npt.ArrayLike) -> Tensor:
        if is_numerical_scalar(other):
            return Tensor(self.array / other, covariant=self._covariant_indices, copy=None)  # type: ignore[operator]
        return NotImplemented

    def __add__(self, other: Tensor | npt.ArrayLike) -> Tensor:
        if isinstance(other, Tensor):
            other = other.array
        return Tensor(self.array + other, covariant=self._covariant_indices, copy=None)  # type: ignore[operator]

    def __radd__(self, other: Tensor | npt.ArrayLike) -> Tensor:
        return self + other

    def __sub__(self, other: Tensor | npt.ArrayLike) -> Tensor:
        if isinstance(other, Tensor):
            other = other.array
        return Tensor(self.array - other, covariant=self._covariant_indices, copy=None)  # type: ignore[operator]

    def __rsub__(self, other: Tensor | npt.ArrayLike) -> Tensor:
        return -self + other

    def __neg__(self) -> Tensor:
        return self * (-1)

    @override
    def __eq__(self, other: object) -> bool:
        other = np.asanyarray(other)
        if self.shape != other.shape:
            return False
        try:
            return np.allclose(self.array, other, rtol=EQ_TOL_REL, atol=EQ_TOL_ABS)
        except TypeError:
            return NotImplemented

    def __array__(self, dtype: npt.DTypeLike | None = None) -> np.ndarray:
        if dtype and dtype != self.dtype:
            return self.array.astype(dtype)
        return self.array

    def __array_ufunc__(
        self,
        ufunc: np.ufunc,
        method: Literal["__call__", "reduce", "reduceat", "accumulate", "outer", "inner"],
        *inputs: Any,
        **kwargs: Any,
    ) -> Any:
        return maybe_dispatch_ufunc_to_dunder_op(self, ufunc, method, *inputs, **kwargs)

    def __array_function__(
        self, func: Callable[..., Any], types: Iterable[type], args: tuple[Any, ...], kwargs: dict[str, Any]
    ) -> Any:
        return NotImplemented


class BoundTensor(Tensor):
    """A tensor without free indices."""

    @override
    def _validate_tensor(self) -> None:
        super()._validate_tensor()
        if self.free_indices != 0:
            raise IncompatibleShapeError(
                f"Only tensors without free indices can be used in a {self.__class__.__name__}"
            )


T = TypeVar("T", bound=Tensor)


class TensorCollection(Tensor, Generic[T], Sized, Iterable[T]):
    """A collection of tensors of type T. The shape of axes after axis 0 must be compatible with tensors of type T."""

    _element_class: ClassVar[type[Tensor]] = Tensor

    def __init__(
        self,
        *args: Tensor | npt.ArrayLike,
        covariant: bool | Iterable[int] = True,
        tensor_rank: int | None = 1,
        **kwargs: Unpack[NDArrayParameters],
    ) -> None:
        super().__init__(*args, covariant=covariant, tensor_rank=tensor_rank, **kwargs)

    @override
    def _validate_tensor(self) -> None:
        super()._validate_tensor()
        if self.free_indices == 0:
            raise IncompatibleShapeError(
                f"Tensor has no free indices and cannot be used in a {self.__class__.__name__}."
            )

    @classmethod
    def from_tensor(cls, tensor: Tensor, **kwargs: Unpack[NDArrayParameters]) -> Self | T:
        """Construct an object from another tensor. If the tensor has no free indices, an object of type T is returned.

        By default the array in the tensor is not copied.

        Args:
            tensor: A tensor to use for the new tensor.
            **kwargs: Additional keyword arguments for the constructor of the numpy array as defined in `numpy.array`.

        Returns:
            A new tensor.

        """
        kwargs.setdefault("copy", False)
        if tensor.free_indices > 0:
            return cls(tensor, **kwargs)
        else:
            return cls._element_class(tensor, **kwargs)  # type: ignore[return-value]

    @classmethod
    def from_array(cls, array: npt.ArrayLike, **kwargs: Unpack[NDArrayParameters]) -> Self | T:
        """Try to construct a new collection from an array. If the rank is too low, an object of type T is returned.

        By default the array is not copied.

        Args:
            array: A numpy array to use for the new tensor.
            **kwargs: Additional keyword arguments for the constructor of the numpy array as defined in `numpy.array`.

        Returns:
            A new tensor.

        """
        kwargs.setdefault("copy", False)
        try:
            return cls(array, **kwargs)
        except IncompatibleShapeError:
            return cls._element_class(array, **kwargs)  # type: ignore[return-value]

    def expand_dims(self, axis: int) -> Self:
        """Add a new index as a free index.

        Args:
            axis: Position in the new shape where the new axis is placed.

        Returns:
            The tensor collection with an additional free index.

        """
        axis = sanitize_index(axis)  # type: ignore[no-untyped-call]
        axis = posify_index(self.rank + 1, axis)  # type: ignore[no-untyped-call]
        if axis > self.free_indices:
            raise ValueError("Free indices can only be inserted at the beginning.")

        result = self.copy()
        result.array = np.expand_dims(self.array, axis)
        result._covariant_indices = {i + 1 if i >= axis else i for i in self._covariant_indices}
        result._contravariant_indices = {i + 1 if i >= axis else i for i in self._contravariant_indices}
        return result

    @property
    def size(self) -> npt.NDArray[np.int_]:
        """The number of tensors in the tensor collection, i.e. the product of the size of all collection axes."""
        return np.prod([self.shape[i] for i in range(self.free_indices)], dtype=int)

    @overload
    def __getitem__(self, index: int | np.int_) -> T: ...

    @overload
    def __getitem__(self, index: Sequence[int] | Sequence[np.int_] | Sequence[bool] | Sequence[np.bool_]) -> Self: ...

    @overload
    def __getitem__(self, index: npt.NDArray[np.int_] | npt.NDArray[np.bool_]) -> Tensor: ...

    @overload
    def __getitem__(self, index: TensorIndex) -> Tensor | np.generic: ...

    @override
    def __getitem__(self, index: TensorIndex) -> Tensor | np.generic:
        result = super().__getitem__(index)

        if not isinstance(result, Tensor):
            return result

<<<<<<< HEAD
        if isinstance(index, (int, np.int_)):
            return self._element_class(result, copy=False)

        if result.free_indices == 0 or isinstance(result, type(self)):
            return result
=======
        if result.free_indices > 0:
            return TensorCollection(result, copy=None)

        return self._element_class(result, copy=None)
>>>>>>> 5f35383f

        return TensorCollection(result, copy=False)

    @override
    def __len__(self) -> int:
        return len(self.array)

    @override
    def __iter__(self) -> Iterator[T]:
        for i in range(len(self)):
            yield self[i]


class LeviCivitaTensor(BoundTensor):
    r"""This class can be used to construct a tensor representing the Levi-Civita symbol.

    The Levi-Civita symbol is also called :math:`\varepsilon`-Tensor and is defined as follows:

    .. math::

        \varepsilon_{\nu_{1} \ldots \nu_{n}} =
        \begin{cases}
            +1 & \text{ if } (\nu_{1}, \ldots, \nu_{n}) \text{ are an even permutation of } (1, \ldots, n)\\
            -1 & \text{ if } (\nu_{1}, \ldots, \nu_{n}) \text{ are an odd permutation of } (1, \ldots, n)\\
            0 & \text{ else}
        \end{cases}

    Args:
        size: The number of indices of the tensor.
        covariant: If true, the tensor will only have covariant indices. Default: True

    References:
      - `Levi-Civita symbol, Wikipedia <https://en.wikipedia.org/wiki/
        Levi-Civita_symbol#Generalization_to_n_dimensions>`_

    """

    _cache: ClassVar[dict[int, np.ndarray]] = {}

    def __init__(self, size: int, covariant: bool = True) -> None:
        if size in self._cache:
            array = self._cache[size]
        else:
            i, j = np.triu_indices(size, 1)
            indices = np.array(list(permutations(range(size))), dtype=int).T
            diff = indices[j] - indices[i]
            diff = np.sign(diff, dtype=np.int8)
            array = np.zeros(size * [size], dtype=np.int8)
            array[tuple(indices)] = np.prod(diff, axis=0)

            self._cache[size] = array
        super().__init__(array, covariant=bool(covariant), copy=None)


class KroneckerDelta(BoundTensor):
    r"""This class can be used to construct a (p, p)-tensor representing the Kronecker delta tensor.

    The following generalized definition of the Kronecker delta is used:

    .. math::

        \delta_{\nu_{1} \ldots \nu_{p}}^{\mu_{1} \ldots \mu_{p}} =
        \begin{cases}
            +1 & \text{ if } (\nu_{1}, \ldots, \nu_{p}) \text{ are an even permutation of } (\mu_{1}, \ldots, \mu_{p})\\
            -1 & \text{ if } (\nu_{1}, \ldots, \nu_{p}) \text{ are an odd permutation of } (\mu_{1}, \ldots, \mu_{p})\\
            0 & \text{ else}
        \end{cases}

    Args:
        n: The dimension of the tensor.
        p: The number of covariant and contravariant indices of the tensor, default is 1.

    References:
      - `Kronecker delta, Wikipedia <https://en.wikipedia.org/wiki/Kronecker_delta#Generalizations>`_

    """

    _cache: ClassVar[dict[tuple[int, int], np.ndarray]] = {}

    def __init__(self, n: int, p: int = 1) -> None:
        if p == 1:
            array = np.eye(n, dtype=int)
        elif (p, n) in self._cache:
            array = self._cache[(p, n)]
        elif p == n:
            e = LeviCivitaTensor(n)
            array = np.tensordot(e.array, e.array, 0)  # type: ignore[arg-type]

            self._cache[(p, n)] = array
        else:
            d1 = KroneckerDelta(n)
            d2 = KroneckerDelta(n, p - 1)

            def calc(*args: int) -> int:
                return sum(
                    (-1) ** (p + k + 1)
                    * d1.array[args[k], args[-1]]
                    * d2.array[tuple(x for i, x in enumerate(args[:-1]) if i != k)]
                    for k in range(p)
                )

            f = np.vectorize(calc)
            array = np.fromfunction(f, tuple(2 * p * [n]), dtype=int)

        super().__init__(array, covariant=range(p), copy=None)


class TensorDiagram:
    """A class used to specify and calculate tensor diagrams (also called Penrose Graphical Notation).

    Each edge in the diagram represents a contraction of two indices of the tensors connected by that edge. In
    Einstein-notation that would mean that an edge from tensor A to tensor B is equivalent to the expression
    :math:`A_{i j}B^{i k}_l`, where :math:`j, k, l` are free indices. The indices to contract are chosen from front to
    back from contravariant and covariant indices of the tensors that are connected by an edge.

    Args:
        *edges: Variable number of tuples, that represent the edge from one tensor to another.


    References:
      - https://www-m10.ma.tum.de/foswiki/pub/Lehrstuhl/PublikationenJRG/52_TensorDiagrams.pdf
      - J. Richter-Gebert: Perspectives on Projective Geometry, Chapters 13-14

    """

    def __init__(self, *edges: tuple[Tensor, Tensor]) -> None:
        self._nodes: list[Tensor] = []
        self._unused_indices: list[tuple[list[int], list[int]]] = []
        self._node_positions: list[int] = []
        self._contraction_list: list[tuple[int, int, int, int]] = []
        self._index_count: int = 0

        for e in edges:
            self.add_edge(*e)

    def add_node(self, node: Tensor) -> tuple[list[int], list[int]]:
        """Add a node to the tensor diagram without adding an edge/contraction.

        A diagram of nodes where none are connected is equivalent to calculating the tensor product with the
        method :meth:`Tensor.tensor_product`.

        Args:
            node: The node to add.

        """
        self._nodes.append(node)
        self._node_positions.append(self._index_count)
        self._index_count += node.rank
        ind = (list(node._covariant_indices), list(node._contravariant_indices))
        self._unused_indices.append(ind)
        return ind

    def add_edge(self, source: Tensor, target: Tensor) -> None:
        """Add an edge to the diagram.

        Args:
            source: The source tensor of the edge in the diagram.
            target: The target tensor of the edge in the diagram.

        Raises:
            TensorComputationError: If the tensors have no unused indices or the dimensions do not match.

        """
        # First step: Find nodes if they are already in the diagram
        source_index, target_index = None, None
        for index, node in enumerate(self._nodes):
            if node is source:
                source_index = index
                free_source = self._unused_indices[index][0]
            if node is target:
                target_index = index
                free_target = self._unused_indices[index][1]

            if source_index is not None and target_index is not None:
                break

        # One or both nodes were not found in the diagram
        else:
            # Second step: Add new nodes to nodes and free indices list
            if source_index is None:
                source_index = len(self._nodes)
                free_source = self.add_node(source)[0]

            if target_index is None:
                target_index = len(self._nodes)
                free_target = self.add_node(target)[1]

        if len(free_source) == 0 or len(free_target) == 0:
            raise TensorComputationError("Could not add the edge because no indices are left.")

        # Third step: Pick some free indices
        i = free_source.pop(0)
        j = free_target.pop(0)

        if source.shape[i] != target.shape[j]:
            raise TensorComputationError(
                f"Dimension of tensors is inconsistent, encountered dimensions {source.shape[i]} and {target.shape[j]}."
            )

        self._contraction_list.append((source_index, target_index, i, j))

    def calculate(self) -> BoundTensor | TensorCollection[Tensor]:
        """Calculates the result of the diagram.

        Returns:
            The tensor resulting from the specified tensor diagram.

        """
        # Build the list of indices for einsum
        indices = list(range(self._index_count))
        for source_index, target_index, i, j in self._contraction_list:
            i = self._node_positions[source_index] + i
            j = self._node_positions[target_index] + j
            indices[max(i, j)] = min(i, j)

        # Split the indices and insert the arrays
        args: list[npt.ArrayLike] = []
        result_indices: tuple[list[int], list[int], list[int]] = ([], [], [])
        for i, (node, ind, offset) in enumerate(zip(self._nodes, self._unused_indices, self._node_positions)):
            if node.free_indices > 0:
                free_ind = list(reversed(range(node.free_indices)))
                for j, k in enumerate(free_ind[: len(result_indices[0])]):
                    indices[offset + k] = result_indices[0][-j - 1]
                if node.free_indices > len(result_indices[0]):
                    for k in free_ind[len(result_indices[0]) :]:
                        result_indices[0].insert(0, offset + k)
            result_indices[1].extend(offset + x for x in ind[0])
            result_indices[2].extend(offset + x for x in ind[1])
            args.append(node.array)
            s = slice(offset, self._node_positions[i + 1] if i + 1 < len(self._node_positions) else None)
            args.append(indices[s])

        result = np.einsum(*args, result_indices[0] + result_indices[1] + result_indices[2])  # type: ignore[arg-type]

        n_free = len(result_indices[0])
        n_cov = len(result_indices[1])

<<<<<<< HEAD
        if n_free > 0:
            return TensorCollection(result, covariant=range(n_cov), tensor_rank=result.ndim - n_free, copy=False)

        return BoundTensor(result, covariant=range(n_cov), copy=False)
=======
        return Tensor(result, covariant=range(n_cov), tensor_rank=result.ndim - n_free, copy=None)
>>>>>>> 5f35383f

    def copy(self) -> TensorDiagram:
        result = TensorDiagram()
        result._nodes = self._nodes.copy()
        result._unused_indices = self._unused_indices.copy()
        result._node_positions = self._node_positions.copy()
        result._contraction_list = self._contraction_list.copy()
        result._index_count = self._index_count
        return result

    def __copy__(self) -> TensorDiagram:
        return self.copy()


class ProjectiveTensor(Tensor, ABC):
    """Base class for all projective tensors, i.e. all objects that identify scalar multiples."""

    def __init__(
        self,
        *args: Tensor | npt.ArrayLike,
        covariant: bool | Iterable[int] = True,
        tensor_rank: int | None = None,
        **kwargs: Unpack[NDArrayParameters],
    ) -> None:
        super().__init__(*args, covariant=covariant, tensor_rank=tensor_rank, **kwargs)
        if self.rank == 0:
            raise ValueError("A projective tensor cannot be of rank 0")
        if self.shape[-1] == 0:
            raise ValueError("A projective tensor cannot have trailing dimension 0")
        if not 0 < self.dim <= 3:
            raise ValueError(f"Only dimensions 1, 2 and 3 are supported, got dimension {self.dim}")

    @override
    def __eq__(self, other: object) -> bool:
        try:
            is_scalar = is_numerical_scalar(other)  # type: ignore[arg-type]
        except TypeError:
            # other is not an array-like
            return NotImplemented

        if is_scalar:
            return super().__eq__(other)

        if not isinstance(other, Tensor):
            other = Tensor(other)  # type: ignore[arg-type]

        if self.shape != other.shape:
            return False

        axes = tuple(self._covariant_indices) + tuple(self._contravariant_indices)
        try:
            is_multi = is_multiple(self.array, other.array, axis=axes, rtol=EQ_TOL_REL, atol=EQ_TOL_ABS)
            return bool(np.all(is_multi))
        except TypeError:
            return NotImplemented

    @property
    def dim(self) -> int:
        """The ambient dimension of the tensor."""
        return self.shape[-1] - 1<|MERGE_RESOLUTION|>--- conflicted
+++ resolved
@@ -309,7 +309,6 @@
             elif old_axis in self._contravariant_indices:
                 contravariant_indices.append(new_axis)
 
-<<<<<<< HEAD
         covariant_indices_set = set(covariant_indices)
         contravariant_indices_set = set(contravariant_indices)
 
@@ -323,14 +322,9 @@
             result_tensor._validate_tensor()
             return result_tensor
 
-        result_tensor = Tensor(result, copy=False)
+        result_tensor = Tensor(result, copy=None)
         result_tensor._covariant_indices = covariant_indices_set
         result_tensor._contravariant_indices = contravariant_indices_set
-=======
-        result_tensor = Tensor(result, copy=None)
-        result_tensor._covariant_indices = set(covariant_indices)
-        result_tensor._contravariant_indices = set(contravariant_indices)
->>>>>>> 5f35383f
 
         return result_tensor
 
@@ -548,20 +542,13 @@
         if not isinstance(result, Tensor):
             return result
 
-<<<<<<< HEAD
         if isinstance(index, (int, np.int_)):
-            return self._element_class(result, copy=False)
+            return self._element_class(result, copy=None)
 
         if result.free_indices == 0 or isinstance(result, type(self)):
             return result
-=======
-        if result.free_indices > 0:
-            return TensorCollection(result, copy=None)
-
-        return self._element_class(result, copy=None)
->>>>>>> 5f35383f
-
-        return TensorCollection(result, copy=False)
+
+        return TensorCollection(result, copy=None)
 
     @override
     def __len__(self) -> int:
@@ -797,14 +784,10 @@
         n_free = len(result_indices[0])
         n_cov = len(result_indices[1])
 
-<<<<<<< HEAD
         if n_free > 0:
             return TensorCollection(result, covariant=range(n_cov), tensor_rank=result.ndim - n_free, copy=False)
 
-        return BoundTensor(result, covariant=range(n_cov), copy=False)
-=======
-        return Tensor(result, covariant=range(n_cov), tensor_rank=result.ndim - n_free, copy=None)
->>>>>>> 5f35383f
+        return BoundTensor(result, covariant=range(n_cov), copy=None)
 
     def copy(self) -> TensorDiagram:
         result = TensorDiagram()
