--- conflicted
+++ resolved
@@ -376,18 +376,11 @@
         t2 = join(f1, J, _normalize_result=False)
         t3 = join(f2, I, _normalize_result=False)
         t4 = join(f2, J, _normalize_result=False)
-<<<<<<< HEAD
-        p1, p2 = Point(t1.array, copy=False), Point(t2.array, copy=False)
-        p3, p4 = Point(t3.array, copy=False), Point(t4.array, copy=False)
-        c = cls.from_tangent(Line(bound.array, copy=False), p1, p2, p3, p4)
-        c_inv = np.linalg.inv(c.array)  # type: ignore[arg-type]
-        return cls(c_inv, copy=False)
-=======
         p1, p2 = Point(t1.array, copy=None), Point(t2.array, copy=None)
         p3, p4 = Point(t3.array, copy=None), Point(t4.array, copy=None)
         c = cls.from_tangent(Line(bound.array, copy=None), p1, p2, p3, p4)
-        return cls(np.linalg.inv(c.array), copy=None)
->>>>>>> 5f35383f
+        c_inv = np.linalg.inv(c.array)  # type: ignore[arg-type]
+        return cls(c_inv, copy=None)
 
     @classmethod
     def from_crossratio(cls, cr: float, a: Point, b: Point, c: Point, d: Point) -> Conic:
