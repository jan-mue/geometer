import numpy as np
from .point import Point, Line, Plane, I, J, infty, infty_plane, join, meet
from .curve import absolute_conic
from .base import LeviCivitaTensor, TensorDiagram, EQ_TOL_REL, EQ_TOL_ABS
from .exceptions import IncidenceError, NotCollinear
from .utils import orth, det


def crossratio(a, b, c, d, from_point=None):
    """Calculates the cross ratio of points or lines.

    Parameters
    ----------
    a, b, c, d : Point, PointCollection, Line or Plane
        The points, lines or planes (any dimension) to calculate the cross ratio of.
<<<<<<< HEAD
    from_point : Point or PointCollection, optional
        A 2D point, only allowed if the other arguments are also 2D points.
=======
    from_point : Point, optional
        A 2D point, only accepted if the other arguments are also 2D points.
>>>>>>> 1194aeba

    Returns
    -------
    float or complex
        The cross ration of the given objects.

    """

    if a == b:
        return 1

    if isinstance(a, Line):
        if not is_concurrent(a, b, c, d):
            raise IncidenceError("The lines are not concurrent: " + str([a, b, c, d]))

        from_point = a.meet(b)
        a, b, c, d = a.base_point, b.base_point, c.base_point, d.base_point

    if isinstance(a, Plane):
        l = a.meet(b)
        e = Plane(l.direction.array, copy=False)
        a, b, c, d = e.meet(a), e.meet(b), e.meet(c), e.meet(d)
        m = e.basis_matrix
        p = e.meet(l)
        from_point = Point(m.dot(p.array), copy=False)
        a = Point(m.dot((p + a.direction).array), copy=False)
        b = Point(m.dot((p + b.direction).array), copy=False)
        c = Point(m.dot((p + c.direction).array), copy=False)
        d = Point(m.dot((p + d.direction).array), copy=False)

    if a.dim > 2 or (from_point is None and a.dim == 2):

        # TODO: implement this for collections
        if not is_collinear(a, b, c, d):
            raise NotCollinear("The points are not collinear: " + str([a, b, c, d]))

        basis = np.stack([a.array, b.array])
        a = Point(basis.dot(a.array), copy=False)
        b = Point(basis.dot(b.array), copy=False)
        c = Point(basis.dot(c.array), copy=False)
        d = Point(basis.dot(d.array), copy=False)
<<<<<<< HEAD

    if from_point is not None:
        a, b, c, d, from_point = np.broadcast_arrays(a.array, b.array, c.array, d.array, from_point.array)
        o = [from_point]
    else:
        a, b, c, d = np.broadcast_arrays(a.array, b.array, c.array, d.array)
        o = []

    ac = det(np.stack(o + [a, c], axis=-1))
    bd = det(np.stack(o + [b, d], axis=-1))
    ad = det(np.stack(o + [a, d], axis=-1))
    bc = det(np.stack(o + [b, c], axis=-1))
=======

    o = (from_point or []) and [from_point.array]
    ac = det(o + [a.array, c.array])
    bd = det(o + [b.array, d.array])
    ad = det(o + [a.array, d.array])
    bc = det(o + [b.array, c.array])
>>>>>>> 1194aeba

    with np.errstate(divide="ignore"):
        return ac * bd / (ad * bc)


def harmonic_set(a, b, c):
    """Constructs a fourth point that forms a harmonic set with the given points.

    The three given points must be collinear.

    If the returned point is d, the points {{a, b}, {c, d}} will be in harmonic position.

    Parameters
    ----------
    a, b, c : Point
        The points (any dimension) that are used to construct the fourth point in the harmonic set.

    Returns
    -------
    Point
        The point that forms a harmonic set with the given points.

    """
    l = Line(a, b)
    o = l.general_point
    n = l.dim + 1

    if n > 3:
        e = join(l, o)
        basis = e.basis_matrix
        a = Point(basis.dot(a.array))
        b = Point(basis.dot(b.array))
        c = Point(basis.dot(c.array))
        o = Point(basis.dot(o.array))
        l = Line(a, b)

    m = Line(o, c)
    p = o + 1/2*m.direction
    result = l.meet(join(meet(o.join(a), p.join(b)), meet(o.join(b), p.join(a))))

    if n > 3:
        return Point(basis.T.dot(result.array))

    return result


def angle(*args):
    r"""Calculates the (oriented) angle between given points, lines or planes.

    The function uses the Laguerre formula to calculate angles in two or three dimensional projective space
    using cross ratios. To calculate the angle between two planes, two additional planes tangent to the absolute
    conic are constructed (see [1]).

    Since the Laguerre formula uses the complex logarithm (which gives values between :math:`-\pi i` and :math:`\pi i`)
    and multiplies it with :math:`1/2i`, this function can only calculate angles between :math:`-\pi / 2` and
    :math:`\pi / 2`.

    The sign of the angle is determined by the order of the arguments. The points passed to the cross ratio are in
    the same order as the arguments to this function.
    When three points are given as arguments, the first point is the point at which the angle is calculated.

    Parameters
    ----------
    *args
        The objects between which the function calculates the angle. This can be 2 or 3 points, 2 lines or 2 planes.

    Returns
    -------
    float
        The oriented angle between the given objects.

    References
    ----------
    .. [1] Olivier Faugeras, Three-dimensional Computer Vision, Page 30

    """
    if len(args) == 3:
        a, b, c = args
        if a.dim > 2:
            e = join(*args)
            basis = e.basis_matrix
            a, b, c = Point(basis.dot(a.array)), Point(basis.dot(b.array)), Point(basis.dot(c.array))

    elif len(args) == 2:
        x, y = args

        if isinstance(x, Plane) and isinstance(y, Plane):
            l = x.meet(y)
            p = l.meet(infty_plane)
            polar = Line(p.array[:-1], copy=False)
            tangent_points = absolute_conic.intersect(polar)
            tangent_points = [Point(np.append(p.array, 0)) for p in tangent_points]
            i = l.join(p.join(tangent_points[0]))
            j = l.join(p.join(tangent_points[1]))
            return 1/2j*np.log(crossratio(x, y, i, j))

        if isinstance(x, Line) and isinstance(y, Line):
            a = x.meet(y)
        else:
            a = Point(*(x.dim * [0]))
            if isinstance(x, Point):
                x = a.join(x)
            if isinstance(y, Point):
                y = a.join(y)

        if a.dim > 2:
            e = join(x, y)
            basis = e.basis_matrix
            a = Point(basis.dot(a.array))
            b = Point(basis.dot(x.meet(infty_plane).array))
            c = Point(basis.dot(y.meet(infty_plane).array))
        else:
            b = x.meet(infty)
            c = y.meet(infty)
    else:
        raise ValueError("Expected 2 or 3 arguments, got %s." % len(args))

    return np.real(1/2j*np.log(crossratio(b, c, I, J, a)))


def angle_bisectors(l, m):
    """Constructs the angle bisectors of two given lines.

    Parameters
    ----------
    l, m : Line
        Two lines in any dimension.

    Returns
    -------
    tuple of Line
        The two angle bisectors.

    """
    o = l.meet(m)

    if o.dim > 2:
        e = join(l, m)
        basis = e.basis_matrix
        L = Point(basis.dot(l.meet(infty_plane).array))
        M = Point(basis.dot(m.meet(infty_plane).array))

    else:
        L, M = l.meet(infty), m.meet(infty)

    p = Point(0, 0)
    li = det([p.array, L.array, I.array])
    lj = det([p.array, L.array, J.array])
    mi = det([p.array, M.array, I.array])
    mj = det([p.array, M.array, J.array])
    a, b = np.sqrt(lj*mj), np.sqrt(li*mi)
    r, s = a*I+b*J, a*I-b*J

    if o.dim > 2:
        r, s = Point(basis.T.dot(r.array)), Point(basis.T.dot(s.array))

    return Line(o, r), Line(o, s)


def dist(p, q):
    """Calculates the (euclidean) distance between two objects.

    Parameters
    ----------
    p, q : Point, Line or Plane
        The points, lines or planes to calculate the distance between.

    Returns
    -------
    float
        The distance between the given objects.

    """
    if p == q:
        return 0

    if isinstance(p, (Plane, Line)) and isinstance(q, Point):
        return dist(p.project(q), q)
    if isinstance(p, Point) and isinstance(q, (Plane, Line)):
        return dist(q.project(p), p)
    if isinstance(p, Plane) and isinstance(q, (Plane, Line)):
        return dist(p, Point(q.basis_matrix[0, :]))
    if isinstance(q, Plane) and isinstance(p, Line):
        return dist(q, p.base_point)

    if p.dim > 2:
        x = np.array([p.normalized_array, q.normalized_array])
        z = x[:, -1]

        m = orth(x.T, 2)
        x = m.T.dot(x.T)
        x = np.append(x, [z], axis=0).T
        p, q = Point(x[0]), Point(x[1])

    pqi = det([p.array, q.array, I.array])
    pqj = det([p.array, q.array, J.array])
    pij = det([p.array, I.array, J.array])
    qij = det([q.array, I.array, J.array])

    with np.errstate(divide="ignore", invalid="ignore"):
        return 4*abs(np.sqrt(pqi * pqj)/(pij*qij))


def is_cocircular(a, b, c, d, rtol=EQ_TOL_REL, atol=EQ_TOL_ABS):
    """Tests whether four points lie on a circle.

    Parameters
    ----------
    a, b, c, d : Point
        Four points in RP2 or CP1.
    rtol : float, optional
        The relative tolerance parameter.
    atol : float, optional
        The absolute tolerance parameter.

    Returns
    -------
    bool
        True if the four points lie on a circle.

    """
    if a.dim == 1:
        return np.isreal(crossratio(a, b, c, d))

    elif a.dim > 2:
        e = join(a, b, c)
        basis = e.basis_matrix
        a = Point(basis.dot(a.array))
        b = Point(basis.dot(b.array))
        c = Point(basis.dot(c.array))
        d = Point(basis.dot(d.array))

    i = crossratio(a, b, c, d, I)
    j = crossratio(a, b, c, d, J)
    return np.isclose(i, j, rtol, atol)


def is_perpendicular(l, m, rtol=EQ_TOL_REL, atol=EQ_TOL_ABS):
    """Tests whether two lines/planes are perpendicular.

    Parameters
    ----------
    l, m : Line or Plane
        Two lines in any dimension or two planes in 3D.
    rtol : float, optional
        The relative tolerance parameter.
    atol : float, optional
        The absolute tolerance parameter.

    Returns
    -------
    bool
        True if the two lines/planes are perpendicular.

    """
    if l.dim < 3:
        L = l.meet(infty)
        M = m.meet(infty)

    elif isinstance(l, Line) and isinstance(m, Line):
        e = join(l, m)
        basis = e.basis_matrix
        L = Point(basis.dot(l.meet(infty_plane).array))
        M = Point(basis.dot(m.meet(infty_plane).array))

    elif isinstance(l, Plane) and isinstance(m, Plane):
        x = l.meet(m)
        p = x.meet(infty_plane)
        polar = Line(p.array[:-1], copy=False)
        tangent_points = absolute_conic.intersect(polar)
        tangent_points = [Point(np.append(p.array, 0)) for p in tangent_points]
        i = x.join(p.join(tangent_points[0]))
        j = x.join(p.join(tangent_points[1]))
        return np.isclose(crossratio(l, m, i, j), -1, rtol, atol)

    else:
        raise NotImplementedError("Only two lines or two planes are supported.")

    return np.isclose(crossratio(L, M, I, J, Point(1, 1)), -1, rtol, atol)


def is_coplanar(*args, tol=EQ_TOL_ABS):
    """Tests whether the given points or lines are collinear, coplanar or concurrent. Works in any dimension.

    Due to line point duality this function has dual versions :obj:`is_collinear` and :obj:`is_concurrent`.

    Parameters
    ----------
    *args
        The points or lines to test.
    tol : float, optional
            The accepted tolerance.

    Returns
    -------
    bool
        True if the given points are coplanar (in 3D) or collinear (in 2D) or if the given lines are concurrent.

    """
    n = args[0].dim + 1
    if not np.isclose(det([a.array for a in args[:n]]), 0, atol=tol):
        return False
    if len(args) == n:
        return True
    covariant = args[0].tensor_shape[1] > 0
    e = LeviCivitaTensor(n, covariant=covariant)
    diagram = TensorDiagram(*[(e, a) if covariant else (a, e) for a in args[:n-1]])
    tensor = diagram.calculate()
    for t in args[n:]:
        x = t*tensor if covariant else tensor*t
        if not np.isclose(x.array, 0, atol=tol):
            return False
    return True


is_collinear = is_coplanar
is_concurrent = is_coplanar<|MERGE_RESOLUTION|>--- conflicted
+++ resolved
@@ -13,13 +13,8 @@
     ----------
     a, b, c, d : Point, PointCollection, Line or Plane
         The points, lines or planes (any dimension) to calculate the cross ratio of.
-<<<<<<< HEAD
     from_point : Point or PointCollection, optional
-        A 2D point, only allowed if the other arguments are also 2D points.
-=======
-    from_point : Point, optional
         A 2D point, only accepted if the other arguments are also 2D points.
->>>>>>> 1194aeba
 
     Returns
     -------
@@ -61,7 +56,6 @@
         b = Point(basis.dot(b.array), copy=False)
         c = Point(basis.dot(c.array), copy=False)
         d = Point(basis.dot(d.array), copy=False)
-<<<<<<< HEAD
 
     if from_point is not None:
         a, b, c, d, from_point = np.broadcast_arrays(a.array, b.array, c.array, d.array, from_point.array)
@@ -74,14 +68,6 @@
     bd = det(np.stack(o + [b, d], axis=-1))
     ad = det(np.stack(o + [a, d], axis=-1))
     bc = det(np.stack(o + [b, c], axis=-1))
-=======
-
-    o = (from_point or []) and [from_point.array]
-    ac = det(o + [a.array, c.array])
-    bd = det(o + [b.array, d.array])
-    ad = det(o + [a.array, d.array])
-    bc = det(o + [b.array, c.array])
->>>>>>> 1194aeba
 
     with np.errstate(divide="ignore"):
         return ac * bd / (ad * bc)
