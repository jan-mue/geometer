import numpy as np

<<<<<<< HEAD
from .base import ProjectiveElement, TensorDiagram, LeviCivitaTensor, Tensor, ProjectiveCollection
=======
from .base import ProjectiveElement, TensorDiagram, LeviCivitaTensor, Tensor
>>>>>>> 1194aeba
from .point import Point, Subspace, infty_hyperplane
from .utils import inv


def identity(dim):
    """Returns the identity transformation.

    Parameters
    ----------
    dim : int
        The dimension of the projective space that the transformation acts on.

    Returns
    -------
    Transformation
        The identity transformation.

    """
    return Transformation(np.eye(dim+1))


def affine_transform(matrix=None, offset=0):
    """Returns a projective transformation for the given affine transformation.

    Parameters
    ----------
    matrix : array_like, optional
        The transformation matrix.
    offset : array_like or float, optional
        The translation.

    Returns
    -------
    Transformation
        The projective transformation that represents the affine transformation.

    """
    n = 2
    dtype = np.float32

    if not np.isscalar(offset):
        offset = np.array(offset)
        n = offset.shape[0] + 1
        dtype = offset.dtype

    if matrix is not None:
        matrix = np.array(matrix)
        n = matrix.shape[0] + 1
        dtype = np.find_common_type([dtype, matrix.dtype], [])

    result = np.eye(n, dtype=dtype)

    if matrix is not None:
        result[:-1, :-1] = matrix

    result[:-1, -1] = offset
    return Transformation(result)


def rotation(angle, axis=None):
    """Returns a projective transformation that represents a rotation by the specified angle (and axis).

    Parameters
    ----------
    angle : float
        The angle to rotate by.
    axis : Point, optional
        The axis to rotate around when rotating points in 3D.

    Returns
    -------
    Transformation
        The rotation.

    References
    ----------
    .. [1] https://en.wikipedia.org/wiki/Rotation_matrix#Rotation_matrix_from_axis_and_angle

    """
    if axis is None:
        return affine_transform([[np.cos(angle), -np.sin(angle)],
                                 [np.sin(angle), np.cos(angle)]])

    dimension = axis.dim
    e = LeviCivitaTensor(dimension, False)
    a = axis.normalized_array[:-1]
    a = a / np.linalg.norm(a)
    d = TensorDiagram(*[(Tensor(a, copy=False), e) for _ in range(dimension - 2)])
    u = d.calculate().array
    v = np.outer(a, a)
    result = np.cos(angle)*np.eye(dimension) + np.sin(angle)*u + (1 - np.cos(angle))*v

    return affine_transform(result)


def translation(*coordinates):
    """Returns a projective transformation that represents a translation by the given coordinates.

    Parameters
    ----------
    *coordinates
        The coordinates by which points are translated when applying the resulting transformation.

    Returns
    -------
    Transformation
        The translation.

    """
    offset = Point(*coordinates)
    return affine_transform(offset=offset.normalized_array[:-1])


def scaling(*factors):
    """Returns a projective transformation that represents general scaling by given factors in each dimension.

    Parameters
    ----------
    *factors
        The scaling factors by which each dimension is scaled.

    Returns
    -------
    Transformation
        The scaling transformation.

    """
    if len(factors) == 1:
        factors = factors[0]
    return affine_transform(np.diag(factors))


def reflection(axis):
    """Returns a projective transformation that represents a reflection at the given axis/hyperplane.

    Parameters
    ----------
    axis : Subspace
        The 2D-line or hyperplane to reflect points at.

    Returns
    -------
    Transformation
        The reflection.

    References
    ----------
    .. [1] https://en.wikipedia.org/wiki/Householder_transformation

    """
    if axis == infty_hyperplane(axis.dim):
        return identity(axis.dim)

    v = axis.array[:-1]
    v = v / np.linalg.norm(v)

    p = affine_transform(np.eye(axis.dim) - 2*np.outer(v, v.conj()))

    base = axis.basis_matrix
    ind = base[:, -1].nonzero()[0][0]
    x = base[ind, :-1] / base[ind, -1]
    x = Point(*x)

    return translation(x) * p * translation(-x)


class Transformation(ProjectiveElement):
    """Represents a projective transformation in an arbitrary projective space.

    The underlying array is the matrix representation of the projective transformation. The matrix must be
    a nonsingular square matrix of size n+1 when n is the dimension of the projective space.
    The transformation can be applied to a point or another object by multiplication.

    Parameters
    ----------
    *args
        The array that defines the matrix representing the transformation.
    **kwargs
        Additional keyword arguments for the constructor of the numpy array as defined in `numpy.array`.

    """

    def __init__(self, *args, **kwargs):
        kwargs.setdefault("covariant", [0])
        super(Transformation, self).__init__(*args, **kwargs)

    def __apply__(self, transformation):
        return Transformation(transformation.array.dot(self.array), copy=False)

    @classmethod
    def from_points(cls, *args):
        """Constructs a projective transformation in n-dimensional projective space from the image of n + 2 points in
        general position.

        For two dimensional transformations, 4 pairs of points are required, of which no three points are collinear.
        For three dimensional transformations, 5 pairs of points are required, of which no four points are coplanar.

        Parameters
        ----------
        *args
            Pairs of points, where in each pair one point is mapped to the other.

        Returns
        -------
        Transformation
            The transformation mapping each of the given points to the specified points.

        References
        ----------
        .. [1] J. Richter-Gebert: Perspectives on Projective Geometry, Proof of Theorem 3.4

        """
        a = [x.array for x, y in args]
        b = [y.array for x, y in args]
        m1 = np.column_stack(a[:-1])
        m2 = np.column_stack(b[:-1])
        d1 = np.linalg.solve(m1, a[-1])
        d2 = np.linalg.solve(m2, b[-1])
        t1 = m1.dot(np.diag(d1))
        t2 = m2.dot(np.diag(d2))
        return cls(t2.dot(np.linalg.inv(t1)))

    def apply(self, other):
        """Apply the transformation to another object.

        Parameters
        ----------
        other : Tensor
            The object to apply the transformation to.

        Returns
        -------
        Tensor
            The result of applying this transformation to the supplied object.

        """
        if hasattr(other, "__apply__"):
            return other.__apply__(self)
        raise NotImplementedError("Object of type %s cannot be transformed." % type(other))

    def __mul__(self, other):
        try:
            return self.apply(other)
        except NotImplementedError:
            return super(Transformation, self).__mul__(other)

    def __pow__(self, power, modulo=None):
        if power == 0:
            return identity(self.dim)
        if power < 0:
            return self.inverse().__pow__(-power, modulo)

        result = super(Transformation, self).__pow__(power, modulo)
        return Transformation(result, copy=False)

    def inverse(self):
        """Calculates the inverse projective transformation.

        Returns
        -------
        Transformation
            The inverse transformation.

        """
        return Transformation(np.linalg.inv(self.array))


class TransformationCollection(ProjectiveCollection):
    """A Collection of transformations.

    """

    def __init__(self, *args, **kwargs):
        kwargs.setdefault("covariant", [0])
        super(TransformationCollection, self).__init__(*args, tensor_rank=2, **kwargs)

    def apply(self, other):
        """Apply the transformations to another object.

        Parameters
        ----------
        other : Tensor
            The object to apply the transformations to.

        Returns
        -------
        TensorCollection
            The result of applying the transformations to the supplied object.

        """
        if hasattr(other, "__apply__"):
            return other.__apply__(self)
        raise NotImplementedError("Object of type %s cannot be transformed." % type(other))

    def __pow__(self, power, modulo=None):
        if power == 0:
            e = np.eye(self.dim+1)
            e = e.reshape((1,)*len(self._collection_indices) + e.shape)
            e = np.tile(e, self.shape[:len(self._collection_indices)] + (1, 1))
            return TransformationCollection(e)
        if power < 0:
            return self.inverse().__pow__(-power, modulo)

        result = super(TransformationCollection, self).__pow__(power, modulo)
        return TransformationCollection(result, copy=False)

    def inverse(self):
        """Calculates the inverse projective transformations.

        Returns
        -------
        TransformationCollection
            The inverse transformations.

        """
        return TransformationCollection(inv(self.array))<|MERGE_RESOLUTION|>--- conflicted
+++ resolved
@@ -1,10 +1,6 @@
 import numpy as np
 
-<<<<<<< HEAD
 from .base import ProjectiveElement, TensorDiagram, LeviCivitaTensor, Tensor, ProjectiveCollection
-=======
-from .base import ProjectiveElement, TensorDiagram, LeviCivitaTensor, Tensor
->>>>>>> 1194aeba
 from .point import Point, Subspace, infty_hyperplane
 from .utils import inv
 
