// For format details, see https://aka.ms/devcontainer.json. For config options, see the README at:
// https://github.com/microsoft/vscode-dev-containers/tree/v0.209.6/containers/python-3
{
    "name": "Python 3",
    "image": "mcr.microsoft.com/vscode/devcontainers/python:3",

<<<<<<< HEAD
    "containerEnv": {
        "HATCH_ENV_TYPE_VIRTUAL_PATH": ".venv/"
    },

    // Set *default* container specific settings.json values on container create.
    "settings": {
        "terminal.integrated.shell.linux": "/bin/bash",
        "python.defaultInterpreterPath": ".venv/bin/python",
        "keyboard.layout": "com.apple.keylayout.German",
        "telemetry.telemetryLevel": "off",
        "workbench.colorTheme": "GitHub Dark",
        "files.autoSave": "afterDelay",
        "chat.agent.enabled": true,
        "git.autofetch": true,
        "git.confirmSync": false
    },

=======
    // Set *default* container specific settings.json values on container create.
    "settings": {
        "terminal.integrated.shell.linux": "/bin/bash",
        "python.defaultInterpreterPath": ".venv/bin/python",
        "keyboard.layout": "com.apple.keylayout.German",
        "telemetry.telemetryLevel": "off",
        "workbench.colorTheme": "GitHub Dark",
        "files.autoSave": "afterDelay",
        "chat.agent.enabled": true,
        "git.autofetch": true,
        "git.confirmSync": false
    },

>>>>>>> c3a5f52a
    // Add the IDs of extensions you want installed when the container is created.
    "extensions": [
        "ms-python.python",
        "ms-python.vscode-pylance",
        "ms-python.debugpy",
        "ms-python.mypy-type-checker",
        "github.copilot",
        "github.copilot-chat",
        "github.github-vscode-theme",
        "tamasfe.even-better-toml",
        // opt-out from auto-installed extensions
        "-ms-python.autopep8",
        "-dbaeumer.vscode-eslint"
    ],

    // Use 'postCreateCommand' to run commands after the container is created.
    "postCreateCommand": "uv sync --frozen && uv tool install pre-commit && pre-commit install",

    // Comment out connect as root instead. More info: https://aka.ms/vscode-remote/containers/non-root.
    "remoteUser": "vscode",

    "features": {
        "ghcr.io/va-h/devcontainers-features/uv:1": {}
    }
}<|MERGE_RESOLUTION|>--- conflicted
+++ resolved
@@ -3,11 +3,6 @@
 {
     "name": "Python 3",
     "image": "mcr.microsoft.com/vscode/devcontainers/python:3",
-
-<<<<<<< HEAD
-    "containerEnv": {
-        "HATCH_ENV_TYPE_VIRTUAL_PATH": ".venv/"
-    },
 
     // Set *default* container specific settings.json values on container create.
     "settings": {
@@ -22,21 +17,6 @@
         "git.confirmSync": false
     },
 
-=======
-    // Set *default* container specific settings.json values on container create.
-    "settings": {
-        "terminal.integrated.shell.linux": "/bin/bash",
-        "python.defaultInterpreterPath": ".venv/bin/python",
-        "keyboard.layout": "com.apple.keylayout.German",
-        "telemetry.telemetryLevel": "off",
-        "workbench.colorTheme": "GitHub Dark",
-        "files.autoSave": "afterDelay",
-        "chat.agent.enabled": true,
-        "git.autofetch": true,
-        "git.confirmSync": false
-    },
-
->>>>>>> c3a5f52a
     // Add the IDs of extensions you want installed when the container is created.
     "extensions": [
         "ms-python.python",
