repos:
  - repo: https://github.com/pre-commit/pre-commit-hooks
    rev: v5.0.0
    hooks:
      - id: end-of-file-fixer
      - id: trailing-whitespace
      - id: check-added-large-files
      - id: check-toml
      - id: check-yaml
      - id: mixed-line-ending
  - repo: https://github.com/astral-sh/ruff-pre-commit
<<<<<<< HEAD
    rev: v0.8.4
    hooks:
      - id: ruff
        args: [ --fix, --exit-non-zero-on-fix ]
=======
    rev: v0.11.11
    hooks:
      - id: ruff
        args: [--fix, --exit-non-zero-on-fix]
>>>>>>> ae29f019
      - id: ruff-format
  - repo: https://github.com/codespell-project/codespell
    rev: v2.4.1
    hooks:
      - id: codespell
        additional_dependencies:
          - tomli
<<<<<<< HEAD
        args: [ --write-changes ]
  - repo: https://github.com/python-jsonschema/check-jsonschema
    rev: 0.30.0
    hooks:
      - id: check-github-workflows
      - id: check-readthedocs
      - id: check-dependabot
=======
        args: [--write-changes]
  - repo: https://github.com/python-jsonschema/check-jsonschema
    rev: 0.33.0
    hooks:
      - id: check-readthedocs
      - id: check-dependabot
  - repo: https://github.com/ComPWA/taplo-pre-commit
    rev: v0.9.3
    hooks:
      - id: taplo-format
  - repo: https://github.com/google/yamlfmt
    rev: v0.16.0
    hooks:
      - id: yamlfmt
  - repo: https://github.com/rhysd/actionlint
    rev: v1.7.7
    hooks:
      - id: actionlint
>>>>>>> ae29f019
<|MERGE_RESOLUTION|>--- conflicted
+++ resolved
@@ -9,17 +9,10 @@
       - id: check-yaml
       - id: mixed-line-ending
   - repo: https://github.com/astral-sh/ruff-pre-commit
-<<<<<<< HEAD
-    rev: v0.8.4
-    hooks:
-      - id: ruff
-        args: [ --fix, --exit-non-zero-on-fix ]
-=======
     rev: v0.11.11
     hooks:
       - id: ruff
         args: [--fix, --exit-non-zero-on-fix]
->>>>>>> ae29f019
       - id: ruff-format
   - repo: https://github.com/codespell-project/codespell
     rev: v2.4.1
@@ -27,15 +20,6 @@
       - id: codespell
         additional_dependencies:
           - tomli
-<<<<<<< HEAD
-        args: [ --write-changes ]
-  - repo: https://github.com/python-jsonschema/check-jsonschema
-    rev: 0.30.0
-    hooks:
-      - id: check-github-workflows
-      - id: check-readthedocs
-      - id: check-dependabot
-=======
         args: [--write-changes]
   - repo: https://github.com/python-jsonschema/check-jsonschema
     rev: 0.33.0
@@ -53,5 +37,4 @@
   - repo: https://github.com/rhysd/actionlint
     rev: v1.7.7
     hooks:
-      - id: actionlint
->>>>>>> ae29f019
+      - id: actionlint