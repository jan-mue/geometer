--- conflicted
+++ resolved
@@ -12,8 +12,4 @@
 codecov = "*"
 sphinx = "*"
 sphinx-rtd-theme = "*"
-<<<<<<< HEAD
-pytest-cov = "*"
-=======
-pre-commit = "*"
->>>>>>> b49561f7
+pre-commit = "*"