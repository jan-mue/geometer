--- conflicted
+++ resolved
@@ -12,11 +12,6 @@
 codecov = "==2.1.12"
 sphinx = "==5.0.2"
 sphinx-rtd-theme = "==1.0.0"
-<<<<<<< HEAD
-pre-commit = "==2.19.0"
-pytest-cov = "==3.0.0"
-typing-extensions = "==4.3.0"
-=======
 pre-commit = "==2.20.0"
 pytest-cov = "==3.0.0"
->>>>>>> 6f380b99
+typing-extensions = "==4.3.0"