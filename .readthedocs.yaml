version: 2

# https://github.com/astral-sh/uv/issues/10074#issuecomment-2691610818
# Specify os and python version
build:
  os: "ubuntu-24.04"
  tools:
    python: "3.12"
  jobs:
    create_environment:
      - asdf plugin add uv
      - asdf install uv latest
      - asdf global uv latest
      - UV_PROJECT_ENVIRONMENT=$READTHEDOCS_VIRTUALENV_PATH uv sync --all-extras --group docs
    install:
      - "true"

<<<<<<< HEAD
python:
  install:
    - method: pip
      path: .
      extra_requirements:
        - docs
=======
# Build documentation in the docs/ directory with Sphinx
sphinx:
  configuration: docs/conf.py

# Optionally build your docs in additional formats such as PDF and ePub
formats: all
>>>>>>> ae29f019
<|MERGE_RESOLUTION|>--- conflicted
+++ resolved
@@ -15,18 +15,9 @@
     install:
       - "true"
 
-<<<<<<< HEAD
-python:
-  install:
-    - method: pip
-      path: .
-      extra_requirements:
-        - docs
-=======
 # Build documentation in the docs/ directory with Sphinx
 sphinx:
   configuration: docs/conf.py
 
 # Optionally build your docs in additional formats such as PDF and ePub
-formats: all
->>>>>>> ae29f019
+formats: all