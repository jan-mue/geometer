[build-system]
requires = ["hatchling"]
build-backend = "hatchling.build"

[project]
name = "geometer"
dynamic = ["version"]
description = "Python geometry package based on projective geometry and numpy."
readme = "README.md"
requires-python = ">=3.9"
license = "MIT"
keywords = ["geometry", "mathematics", "numpy", "projective geometry"]
authors = [
    { name = "Jan Müller", email = "" },
]
classifiers = [
    "Development Status :: 4 - Beta",
    "Programming Language :: Python :: 3.10",
    "Programming Language :: Python :: 3.11",
    "Programming Language :: Python :: 3.12",
    "Programming Language :: Python :: 3.9",
    "Programming Language :: Python :: Implementation :: CPython",
    "Programming Language :: Python :: Implementation :: PyPy",
    "Programming Language :: Python",
]
dependencies = [
<<<<<<< HEAD
    "numpy>=1.22,<2.0",
    "typing-extensions>=4.6.1,<5.0.0",
=======
    "numpy>=2.0",
>>>>>>> 5f35383f
]

[dependency-groups]
dev = [
    "coverage==7.8.2",
    "mypy==1.15.0",
    "pytest==8.3.5",
]
docs = [
    "sphinx-rtd-theme==3.0.2",
    "sphinx==7.4.7; python_version < '3.10'",
    "sphinx==8.1.3; python_version == '3.10.*'",
    "sphinx==8.2.3; python_version >= '3.11'",
]

[project.urls]
Documentation = "https://github.com/jan-mue/geometer#readme"
Issues = "https://github.com/jan-mue/geometer/issues"
Source = "https://github.com/jan-mue/geometer"
Changelog = "https://github.com/jan-mue/geometer/releases"

[tool.hatch.version]
path = "geometer/__version__.py"

[tool.black]
target-version = ["py39", "py310", "py311", "py312"]
line-length = 120

[tool.ruff]
target-version = "py39"
line-length = 120
exclude = [
    "docs",
]

[tool.ruff.lint]
select = [
    "E", # pycodestyle errors
    "W", # pycodestyle warnings
    "F", # pyflakes
    "I", # isort
    "A", # flake8-builtins
    "C4", # flake8-comprehensions
    "B", # flake8-bugbear
    "UP", # pyupgrade
    "TID", # flake8-tidy-imports
    "NPY", # numpy-specific rules
    "PERF", # perflint
    "ARG", # flake8-unused-arguments
    "BLE", # flake8-blind-except
    "PT", # flake8-pytest-style
    "PL", # pylint
    "RUF", # ruff-specific rules
    "D", # pydocstyle
    "ERA", # no commented-out code
    "ICN", # flake8-import-conventions
    "SIM", # flake8-simplify
    "TC", # flake8-type-checking
    "S101", # don't use assert
    "PGH", # pygrep-hooks
    "PIE", # flake8-pie
]
ignore = [
    "E501", # line too long, handled by black
    "E741", # ambiguous variable name, TODO: fix
    "B008", # function call in argument defaults, required for default points
    "PLR0912", # too many branches
    "PLR0913", # too many arguments to function call
    "PLR0911", # too many return statements
    "PLR0915", # too many statements
    "PLR2004", # magic values
    "PLW2901", # for loop variable overwritten
    "PLR5501", # use `elif` instead of `else` then `if`, to reduce indentation
    "PLR0124", # name compared with itself, required to check custom __eq__
    "PLC0105", # type var naming according to variance
    "D100", # Missing docstring in public module
    "D101", # TODO: fix
    "D102", # TODO: fix
    "D103", # TODO: fix
    "D104", # Missing docstring in public package
    "D105", # Missing docstring in magic method
    "D107", # Missing docstring in `__init__`
    "D417", # TODO: fix
    "TC006", # Add quotes to type expression in `typing.cast()`
]
unfixable = []

[tool.ruff.lint.per-file-ignores]
"__init__.py" = ["F401"]
"tests/**" = ["D", "S101"]

[tool.ruff.lint.isort]
known-first-party = ["geometer"]

[tool.ruff.lint.flake8-tidy-imports]
ban-relative-imports = "all"

[tool.ruff.lint.pydocstyle]
convention = "google"

[tool.mypy]
plugins = ["numpy.typing.mypy_plugin"]
strict = true
implicit_reexport = true
disallow_any_generics = false # TODO
warn_return_any = false # TODO
enable_error_code = [
    "explicit-override",
    "ignore-without-code",
    "redundant-expr",
    "redundant-self",
    "truthy-bool",
    "truthy-iterable",
    "unimported-reveal",
    "unused-awaitable",
    "unused-ignore",
]
disable_error_code = [
    "override",
]

[[tool.mypy.overrides]]
module = "geometer.utils.indexing"
ignore_errors = true
ignore_missing_imports = true

[tool.coverage.report]
exclude_also = [
    "raise NotImplementedError",
    "if __name__ == .__main__.:",
    "if TYPE_CHECKING:",
    "@(abc\\.)?abstractmethod",
    "@(typing(_extensions)?\\.)?overload",
]

[tool.codespell]
ignore-words-list = "nin"<|MERGE_RESOLUTION|>--- conflicted
+++ resolved
@@ -24,12 +24,8 @@
     "Programming Language :: Python",
 ]
 dependencies = [
-<<<<<<< HEAD
-    "numpy>=1.22,<2.0",
+    "numpy>=2.0",
     "typing-extensions>=4.6.1,<5.0.0",
-=======
-    "numpy>=2.0",
->>>>>>> 5f35383f
 ]
 
 [dependency-groups]
