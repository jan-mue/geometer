--- conflicted
+++ resolved
@@ -25,10 +25,7 @@
 ]
 dependencies = [
     "numpy>=1.22,<2.0",
-<<<<<<< HEAD
     "typing-extensions>=4.6.1,<5.0.0",
-=======
->>>>>>> ae29f019
 ]
 
 [dependency-groups]
@@ -53,26 +50,9 @@
 [tool.hatch.version]
 path = "geometer/__version__.py"
 
-<<<<<<< HEAD
-[tool.hatch.envs.default]
-features = [
-    "docs"
-]
-dependencies = [
-    "pytest",
-    "codecov",
-    "pre-commit",
-    "mypy>=1.0.0"
-]
-
-[tool.hatch.envs.default.scripts]
-tests = "coverage run -m pytest {args:tests}"
-rtd-docs = "sphinx-build docs/ _readthedocs/html/"
-=======
 [tool.black]
 target-version = ["py39", "py310", "py311", "py312"]
 line-length = 120
->>>>>>> ae29f019
 
 [tool.ruff]
 target-version = "py39"
@@ -153,18 +133,18 @@
 disallow_any_generics = false # TODO
 warn_return_any = false # TODO
 enable_error_code = [
-  "explicit-override",
-  "ignore-without-code",
-  "redundant-expr",
-  "redundant-self",
-  "truthy-bool",
-  "truthy-iterable",
-  "unimported-reveal",
-  "unused-awaitable",
-  "unused-ignore",
+    "explicit-override",
+    "ignore-without-code",
+    "redundant-expr",
+    "redundant-self",
+    "truthy-bool",
+    "truthy-iterable",
+    "unimported-reveal",
+    "unused-awaitable",
+    "unused-ignore",
 ]
 disable_error_code = [
-  "override",
+    "override",
 ]
 
 [[tool.mypy.overrides]]
