--- conflicted
+++ resolved
@@ -1,11 +1,7 @@
 {
     "_meta": {
         "hash": {
-<<<<<<< HEAD
-            "sha256": "b707c5f1ee039877cee72683e86c1c0f49bb071ff9f6135c8382e36fa3f1b4f0"
-=======
             "sha256": "feff5114544e3bad1d8f917f188578386ec3b835d599b4e5b9a21d5ec8cbb970"
->>>>>>> 64164d0e
         },
         "pipfile-spec": 6,
         "requires": {},
@@ -20,31 +16,31 @@
     "default": {
         "numpy": {
             "hashes": [
-                "sha256:1408c3527a74a0209c781ac82bde2182b0f0bf54dea6e6a363fe0cc4488a7ce7",
-                "sha256:173f28921b15d341afadf6c3898a34f20a0569e4ad5435297ba262ee8941e77b",
-                "sha256:1865fdf51446839ca3fffaab172461f2b781163f6f395f1aed256b1ddc253622",
-                "sha256:3119daed207e9410eaf57dcf9591fdc68045f60483d94956bee0bfdcba790953",
-                "sha256:35590b9c33c0f1c9732b3231bb6a72d1e4f77872390c47d50a615686ae7ed3fd",
-                "sha256:37e5ebebb0eb54c5b4a9b04e6f3018e16b8ef257d26c8945925ba8105008e645",
-                "sha256:37ece2bd095e9781a7156852e43d18044fd0d742934833335599c583618181b9",
-                "sha256:3ab67966c8d45d55a2bdf40701536af6443763907086c0a6d1232688e27e5447",
-                "sha256:47f10ab202fe4d8495ff484b5561c65dd59177949ca07975663f4494f7269e3e",
-                "sha256:55df0f7483b822855af67e38fb3a526e787adf189383b4934305565d71c4b148",
-                "sha256:5d732d17b8a9061540a10fda5bfeabca5785700ab5469a5e9b93aca5e2d3a5fb",
-                "sha256:68b69f52e6545af010b76516f5daaef6173e73353e3295c5cb9f96c35d755641",
-                "sha256:7e8229f3687cdadba2c4faef39204feb51ef7c1a9b669247d49a24f3e2e1617c",
-                "sha256:8002574a6b46ac3b5739a003b5233376aeac5163e5dcd43dd7ad062f3e186129",
-                "sha256:876f60de09734fbcb4e27a97c9a286b51284df1326b1ac5f1bf0ad3678236b22",
-                "sha256:9ce242162015b7e88092dccd0e854548c0926b75c7924a3495e02c6067aba1f5",
-                "sha256:a35c4e64dfca659fe4d0f1421fc0f05b8ed1ca8c46fb73d9e5a7f175f85696bb",
-                "sha256:aeba539285dcf0a1ba755945865ec61240ede5432df41d6e29fab305f4384db2",
-                "sha256:b15c3f1ed08df4980e02cc79ee058b788a3d0bef2fb3c9ca90bb8cbd5b8a3a04",
-                "sha256:c2f91f88230042a130ceb1b496932aa717dcbd665350beb821534c5c7e15881c",
-                "sha256:d748ef349bfef2e1194b59da37ed5a29c19ea8d7e6342019921ba2ba4fd8b624",
-                "sha256:e0d7447679ae9a7124385ccf0ea990bb85bb869cef217e2ea6c844b6a6855073"
+                "sha256:0791fbd1e43bf74b3502133207e378901272f3c156c4df4954cad833b1380207",
+                "sha256:1ce7ab2053e36c0a71e7a13a7475bd3b1f54750b4b433adc96313e127b870887",
+                "sha256:2d487e06ecbf1dc2f18e7efce82ded4f705f4bd0cd02677ffccfb39e5c284c7e",
+                "sha256:37431a77ceb9307c28382c9773da9f306435135fae6b80b62a11c53cfedd8802",
+                "sha256:3e1ffa4748168e1cc8d3cde93f006fe92b5421396221a02f2274aab6ac83b077",
+                "sha256:425b390e4619f58d8526b3dcf656dde069133ae5c240229821f01b5f44ea07af",
+                "sha256:43a8ca7391b626b4c4fe20aefe79fec683279e31e7c79716863b4b25021e0e74",
+                "sha256:4c6036521f11a731ce0648f10c18ae66d7143865f19f7299943c985cdc95afb5",
+                "sha256:59d55e634968b8f77d3fd674a3cf0b96e85147cd6556ec64ade018f27e9479e1",
+                "sha256:64f56fc53a2d18b1924abd15745e30d82a5782b2cab3429aceecc6875bd5add0",
+                "sha256:7228ad13744f63575b3a972d7ee4fd61815b2879998e70930d4ccf9ec721dce0",
+                "sha256:9ce7df0abeabe7fbd8ccbf343dc0db72f68549856b863ae3dd580255d009648e",
+                "sha256:a911e317e8c826ea632205e63ed8507e0dc877dcdc49744584dfc363df9ca08c",
+                "sha256:b89bf9b94b3d624e7bb480344e91f68c1c6c75f026ed6755955117de00917a7c",
+                "sha256:ba9ead61dfb5d971d77b6c131a9dbee62294a932bf6a356e48c75ae684e635b3",
+                "sha256:c1d937820db6e43bec43e8d016b9b3165dcb42892ea9f106c70fb13d430ffe72",
+                "sha256:cc7f00008eb7d3f2489fca6f334ec19ca63e31371be28fd5dad955b16ec285bd",
+                "sha256:d4c5d5eb2ec8da0b4f50c9a843393971f31f1d60be87e0fb0917a49133d257d6",
+                "sha256:e96d7f3096a36c8754207ab89d4b3282ba7b49ea140e4973591852c77d09eb76",
+                "sha256:f0725df166cf4785c0bc4cbfb320203182b1ecd30fee6e541c8752a92df6aa32",
+                "sha256:f3eb268dbd5cfaffd9448113539e44e2dd1c5ca9ce25576f7c04a5453edc26fa",
+                "sha256:fb7a980c81dd932381f8228a426df8aeb70d59bbcda2af075b627bbc50207cba"
             ],
             "index": "pypi",
-            "version": "==1.23.1"
+            "version": "==1.22.4"
         }
     },
     "develop": {
@@ -86,6 +82,75 @@
             ],
             "markers": "python_version >= '3.6'",
             "version": "==2022.6.15"
+        },
+        "cffi": {
+            "hashes": [
+                "sha256:00a9ed42e88df81ffae7a8ab6d9356b371399b91dbdf0c3cb1e84c03a13aceb5",
+                "sha256:03425bdae262c76aad70202debd780501fabeaca237cdfddc008987c0e0f59ef",
+                "sha256:04ed324bda3cda42b9b695d51bb7d54b680b9719cfab04227cdd1e04e5de3104",
+                "sha256:0e2642fe3142e4cc4af0799748233ad6da94c62a8bec3a6648bf8ee68b1c7426",
+                "sha256:173379135477dc8cac4bc58f45db08ab45d228b3363adb7af79436135d028405",
+                "sha256:198caafb44239b60e252492445da556afafc7d1e3ab7a1fb3f0584ef6d742375",
+                "sha256:1e74c6b51a9ed6589199c787bf5f9875612ca4a8a0785fb2d4a84429badaf22a",
+                "sha256:2012c72d854c2d03e45d06ae57f40d78e5770d252f195b93f581acf3ba44496e",
+                "sha256:21157295583fe8943475029ed5abdcf71eb3911894724e360acff1d61c1d54bc",
+                "sha256:2470043b93ff09bf8fb1d46d1cb756ce6132c54826661a32d4e4d132e1977adf",
+                "sha256:285d29981935eb726a4399badae8f0ffdff4f5050eaa6d0cfc3f64b857b77185",
+                "sha256:30d78fbc8ebf9c92c9b7823ee18eb92f2e6ef79b45ac84db507f52fbe3ec4497",
+                "sha256:320dab6e7cb2eacdf0e658569d2575c4dad258c0fcc794f46215e1e39f90f2c3",
+                "sha256:33ab79603146aace82c2427da5ca6e58f2b3f2fb5da893ceac0c42218a40be35",
+                "sha256:3548db281cd7d2561c9ad9984681c95f7b0e38881201e157833a2342c30d5e8c",
+                "sha256:3799aecf2e17cf585d977b780ce79ff0dc9b78d799fc694221ce814c2c19db83",
+                "sha256:39d39875251ca8f612b6f33e6b1195af86d1b3e60086068be9cc053aa4376e21",
+                "sha256:3b926aa83d1edb5aa5b427b4053dc420ec295a08e40911296b9eb1b6170f6cca",
+                "sha256:3bcde07039e586f91b45c88f8583ea7cf7a0770df3a1649627bf598332cb6984",
+                "sha256:3d08afd128ddaa624a48cf2b859afef385b720bb4b43df214f85616922e6a5ac",
+                "sha256:3eb6971dcff08619f8d91607cfc726518b6fa2a9eba42856be181c6d0d9515fd",
+                "sha256:40f4774f5a9d4f5e344f31a32b5096977b5d48560c5592e2f3d2c4374bd543ee",
+                "sha256:4289fc34b2f5316fbb762d75362931e351941fa95fa18789191b33fc4cf9504a",
+                "sha256:470c103ae716238bbe698d67ad020e1db9d9dba34fa5a899b5e21577e6d52ed2",
+                "sha256:4f2c9f67e9821cad2e5f480bc8d83b8742896f1242dba247911072d4fa94c192",
+                "sha256:50a74364d85fd319352182ef59c5c790484a336f6db772c1a9231f1c3ed0cbd7",
+                "sha256:54a2db7b78338edd780e7ef7f9f6c442500fb0d41a5a4ea24fff1c929d5af585",
+                "sha256:5635bd9cb9731e6d4a1132a498dd34f764034a8ce60cef4f5319c0541159392f",
+                "sha256:59c0b02d0a6c384d453fece7566d1c7e6b7bae4fc5874ef2ef46d56776d61c9e",
+                "sha256:5d598b938678ebf3c67377cdd45e09d431369c3b1a5b331058c338e201f12b27",
+                "sha256:5df2768244d19ab7f60546d0c7c63ce1581f7af8b5de3eb3004b9b6fc8a9f84b",
+                "sha256:5ef34d190326c3b1f822a5b7a45f6c4535e2f47ed06fec77d3d799c450b2651e",
+                "sha256:6975a3fac6bc83c4a65c9f9fcab9e47019a11d3d2cf7f3c0d03431bf145a941e",
+                "sha256:6c9a799e985904922a4d207a94eae35c78ebae90e128f0c4e521ce339396be9d",
+                "sha256:70df4e3b545a17496c9b3f41f5115e69a4f2e77e94e1d2a8e1070bc0c38c8a3c",
+                "sha256:7473e861101c9e72452f9bf8acb984947aa1661a7704553a9f6e4baa5ba64415",
+                "sha256:8102eaf27e1e448db915d08afa8b41d6c7ca7a04b7d73af6514df10a3e74bd82",
+                "sha256:87c450779d0914f2861b8526e035c5e6da0a3199d8f1add1a665e1cbc6fc6d02",
+                "sha256:8b7ee99e510d7b66cdb6c593f21c043c248537a32e0bedf02e01e9553a172314",
+                "sha256:91fc98adde3d7881af9b59ed0294046f3806221863722ba7d8d120c575314325",
+                "sha256:94411f22c3985acaec6f83c6df553f2dbe17b698cc7f8ae751ff2237d96b9e3c",
+                "sha256:98d85c6a2bef81588d9227dde12db8a7f47f639f4a17c9ae08e773aa9c697bf3",
+                "sha256:9ad5db27f9cabae298d151c85cf2bad1d359a1b9c686a275df03385758e2f914",
+                "sha256:a0b71b1b8fbf2b96e41c4d990244165e2c9be83d54962a9a1d118fd8657d2045",
+                "sha256:a0f100c8912c114ff53e1202d0078b425bee3649ae34d7b070e9697f93c5d52d",
+                "sha256:a591fe9e525846e4d154205572a029f653ada1a78b93697f3b5a8f1f2bc055b9",
+                "sha256:a5c84c68147988265e60416b57fc83425a78058853509c1b0629c180094904a5",
+                "sha256:a66d3508133af6e8548451b25058d5812812ec3798c886bf38ed24a98216fab2",
+                "sha256:a8c4917bd7ad33e8eb21e9a5bbba979b49d9a97acb3a803092cbc1133e20343c",
+                "sha256:b3bbeb01c2b273cca1e1e0c5df57f12dce9a4dd331b4fa1635b8bec26350bde3",
+                "sha256:cba9d6b9a7d64d4bd46167096fc9d2f835e25d7e4c121fb2ddfc6528fb0413b2",
+                "sha256:cc4d65aeeaa04136a12677d3dd0b1c0c94dc43abac5860ab33cceb42b801c1e8",
+                "sha256:ce4bcc037df4fc5e3d184794f27bdaab018943698f4ca31630bc7f84a7b69c6d",
+                "sha256:cec7d9412a9102bdc577382c3929b337320c4c4c4849f2c5cdd14d7368c5562d",
+                "sha256:d400bfb9a37b1351253cb402671cea7e89bdecc294e8016a707f6d1d8ac934f9",
+                "sha256:d61f4695e6c866a23a21acab0509af1cdfd2c013cf256bbf5b6b5e2695827162",
+                "sha256:db0fbb9c62743ce59a9ff687eb5f4afbe77e5e8403d6697f7446e5f609976f76",
+                "sha256:dd86c085fae2efd48ac91dd7ccffcfc0571387fe1193d33b6394db7ef31fe2a4",
+                "sha256:e00b098126fd45523dd056d2efba6c5a63b71ffe9f2bbe1a4fe1716e1d0c331e",
+                "sha256:e229a521186c75c8ad9490854fd8bbdd9a0c9aa3a524326b55be83b54d4e0ad9",
+                "sha256:e263d77ee3dd201c3a142934a086a4450861778baaeeb45db4591ef65550b0a6",
+                "sha256:ed9cb427ba5504c1dc15ede7d516b84757c3e3d7868ccc85121d9310d27eed0b",
+                "sha256:fa6693661a4c91757f4412306191b6dc88c1703f780c8234035eac011922bc01",
+                "sha256:fcd131dd944808b5bdb38e6f5b53013c5aa4f334c5cad0c72742f6eba4b73db0"
+            ],
+            "version": "==1.15.1"
         },
         "cfgv": {
             "hashes": [
@@ -168,8 +233,6 @@
             ],
             "markers": "python_version >= '3.7'",
             "version": "==6.4.2"
-<<<<<<< HEAD
-=======
         },
         "cryptography": {
             "hashes": [
@@ -198,7 +261,6 @@
             ],
             "markers": "python_version >= '3.6'",
             "version": "==37.0.4"
->>>>>>> 64164d0e
         },
         "distlib": {
             "hashes": [
@@ -261,6 +323,14 @@
                 "sha256:bc3af051d7d14b2ee5ef9969666def0cd1a000e121eaea580d4a313df4b37f32"
             ],
             "version": "==1.1.1"
+        },
+        "jeepney": {
+            "hashes": [
+                "sha256:5efe48d255973902f6badc3ce55e2aa6c5c3b3bc642059ef3a91247bcfcc5806",
+                "sha256:c0a454ad016ca575060802ee4d590dd912e35c122fa04e70306de3d076cce755"
+            ],
+            "markers": "sys_platform == 'linux'",
+            "version": "==0.8.0"
         },
         "jinja2": {
             "hashes": [
@@ -380,6 +450,13 @@
             "markers": "python_version >= '2.7' and python_version not in '3.0, 3.1, 3.2, 3.3, 3.4'",
             "version": "==1.11.0"
         },
+        "pycparser": {
+            "hashes": [
+                "sha256:8ee45429555515e1f6b185e78100aea234072576aa43ab53aefcae078162fca9",
+                "sha256:e644fdec12f7872f86c58ff790da456218b10f863970249516d60a5eaca77206"
+            ],
+            "version": "==2.21"
+        },
         "pygments": {
             "hashes": [
                 "sha256:5eb116118f9612ff1ee89ac96437bb6b49e8f04d8a13b514ba26f620208e26eb",
@@ -494,8 +571,16 @@
                 "sha256:2eb4e6894cde1e017976d2975ac210ef515d7548bc595ba20e195fb9628acdeb",
                 "sha256:63a5c5ce3673d3d5fbbf23cd87e11ab84b6b451436f1b7f19ec54b6bc36ed7ca"
             ],
-            "markers": "python_full_version >= '3.6.3' and python_version < '4'",
+            "markers": "python_version < '4' and python_full_version >= '3.6.3'",
             "version": "==12.5.1"
+        },
+        "secretstorage": {
+            "hashes": [
+                "sha256:0a8eb9645b320881c222e827c26f4cfcf55363e8b374a021981ef886657a912f",
+                "sha256:755dc845b6ad76dcbcbc07ea3da75ae54bb1ea529eb72d15f83d26499a5df319"
+            ],
+            "markers": "sys_platform == 'linux'",
+            "version": "==3.3.2"
         },
         "setuptools": {
             "hashes": [
@@ -510,7 +595,7 @@
                 "sha256:1e61c37477a1626458e36f7b1d82aa5c9b094fa4802892072e49de9c60c4c926",
                 "sha256:8abb2f1d86890a2dfb989f9a77cfcfd3e47c2a354b01111771326f8aa26e0254"
             ],
-            "markers": "python_version >= '2.7' and python_version not in '3.0, 3.1, 3.2'",
+            "markers": "python_version >= '2.7' and python_version not in '3.0, 3.1, 3.2, 3.3'",
             "version": "==1.16.0"
         },
         "snowballstemmer": {
@@ -589,7 +674,7 @@
                 "sha256:806143ae5bfb6a3c6e736a764057db0e6a0e05e338b5630894a5f779cabb4f9b",
                 "sha256:b3bda1d108d5dd99f4a20d24d9c348e91c4db7ab1b749200bded2f839ccbe68f"
             ],
-            "markers": "python_version >= '2.6' and python_version not in '3.0, 3.1, 3.2'",
+            "markers": "python_version >= '2.6' and python_version not in '3.0, 3.1, 3.2, 3.3'",
             "version": "==0.10.2"
         },
         "tomli": {
@@ -607,14 +692,6 @@
             ],
             "index": "pypi",
             "version": "==4.0.1"
-        },
-        "typing-extensions": {
-            "hashes": [
-                "sha256:25642c956049920a5aa49edcdd6ab1e06d7e5d467fc00e0506c44ac86fbfca02",
-                "sha256:e6d2677a32f47fc7eb2795db1dd15c1f34eff616bcaf2cfb5e997f854fa1c4a6"
-            ],
-            "index": "pypi",
-            "version": "==4.3.0"
         },
         "urllib3": {
             "hashes": [
